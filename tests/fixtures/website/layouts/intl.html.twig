--- conflicted
+++ resolved
@@ -4,17 +4,10 @@
       <h1 class="page-title">{{ page.title }}</h1>
 {% if page.date is defined %}
       {# localized date #}
-<<<<<<< HEAD
-      <span class="post-date">{% trans %}Publication date:{% endtrans %} {{ page.date|localizeddate('long', 'none') }} (localizeddate)</span><br />
-      {# formated date #}
-      <span class="post-date">{% trans %}Publication date:{% endtrans %} {{ page.date|format_date('long') }} (format_date)</span><br />
-      <span class="post-date">{% trans %}Publication date:{% endtrans %} {{ page.date|format_date('long', locale='en') }} (format_date, locale=en)</span><br />
-=======
       <div class="post-date">{% trans %}Publication date:{% endtrans %} {{ page.date|localizeddate('long', 'none') }} (localizeddate)</div>
       {# formated date #}
       <div class="post-date">{% trans %}Publication date:{% endtrans %} {{ page.date|format_date('long') }} (format_date)</div>
       <div class="post-date">{% trans %}Publication date:{% endtrans %} {{ page.date|format_date('long', locale='en') }} (format_date, locale=en)</div>
->>>>>>> 1676d5cf
 {% endif %}
 {% if page.image is defined %}
       <img src="{{ page.image }}" />
