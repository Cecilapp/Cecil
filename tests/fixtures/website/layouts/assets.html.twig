--- conflicted
+++ resolved
@@ -144,29 +144,6 @@
     <pre>{% verbatim %}{{ asset('css/style.css')|html }}{% endverbatim %}</pre>
     <pre>{{ asset('css/style.css')|html|e }}</pre>
   </p>
-<<<<<<< HEAD
-  <h3>Custom attributes CSS</h3>
-  <p>
-    <pre>{% verbatim %}{{ asset('css/style.css')|html({foo: '', bar: 'bar'}) }}{% endverbatim %}</pre>
-    <pre>{{ asset('css/style.css')|html({foo: '', bar: 'bar'})|e }}</pre>
-  </p>
-  <h3>Preload CSS</h3>
-  <p>
-    <pre>{% verbatim %}{{ asset('css/styleA.css')|html({}, {preload: true}) }}{% endverbatim %}</pre>
-    <pre>{{ asset('css/styleA.css')|html({}, {preload: true})|e }}</pre>
-  </p>
-  <h3>Image as HTML element</h3>
-  <p>
-    <pre>{% verbatim %}{{ asset('images/cecil-logo.png')|html({alt: 'Description', title: 'Title'}) }}{% endverbatim %}</pre>
-    <blockquote>
-      {{- asset('images/cecil-logo.png')|html({alt: 'Description', title: 'Title'}, {responsive: false, webp: false}) }}
-    </blockquote>
-    <pre>
-      {{~ asset('images/cecil-logo.png')|html({alt: 'Description', title: 'Title'}, {responsive: false, webp: false})|e -}}
-    </pre>
-  </p>
-  <h3>WebP</h3>
-=======
   <p>
     <pre>asset('js/script.js')|html</pre>
     <pre>{{ asset('js/script.js')|html|e }}</pre>
@@ -192,29 +169,6 @@
   </p>#}
 
   <h2>Image URL</h2>
->>>>>>> 1676d5cf
-  <p>
-    <pre>{% verbatim %}{{ asset('images/cecil-logo.png')|html({alt: 'Description'}, {webp: true}) }}{% endverbatim %}</pre>
-    <blockquote>
-      {{- asset('images/cecil-logo.png')|html({alt: 'Description'}, {responsive: false, webp: true}) }}
-    </blockquote>
-    <pre>
-      {{~ asset('images/cecil-logo.png')|html({alt: 'Description'}, {responsive: false, webp: true})|e -}}
-    </pre>
-  </p>
-  <h3>Responsive and WebP</h2>
-  <p>
-    <pre>{% verbatim %}{{ asset('cecil-logo-1000.png')|html({alt: 'Responsive logo'}, {responsive: true, webp: true}) }}{% endverbatim %}</pre>
-    <blockquote>
-      {{- asset('cecil-logo-1000.png')|html({alt: 'Responsive logo'}, {responsive: true, webp: true}) }}
-    </blockquote>
-    <pre>
-      {{~ asset('cecil-logo-1000.png')|html({alt: 'Responsive logo'}, {responsive: true, webp: true})|e -}}
-    </pre>
-  </p>
-
-  <h2>Image handling<h2>
-  <h3>Image width x height</h3>
   <p>
     <pre>{% verbatim %}{{ asset('images/cecil-logo.png').width x asset('images/cecil-logo.png').height }}{% endverbatim %}</pre>
     <blockquote>
