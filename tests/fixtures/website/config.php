--- conflicted
+++ resolved
@@ -6,8 +6,6 @@
     'taxonomies' => [
         'tests' => 'disabled',
     ],
-<<<<<<< HEAD
-=======
     'menus' => [
         'main' => [
             [
@@ -30,7 +28,6 @@
             ],
         ],
     ],
->>>>>>> 1676d5cf
     'pagination' => [
         'enabled' => true,
     ],
@@ -71,25 +68,6 @@
             ],
         ],
     ],
-    'menus' => [
-        'main' => [
-            [
-                'id'     => 'index',
-                'name'   => 'Homepage',
-                'weight' => -9999,
-            ],
-            [
-                'id'      => 'about',
-                'enabled' => false,
-            ],
-            [
-                'id'     => 'aligny',
-                'name'   => 'The author',
-                'url'    => 'https://arnaudligny.fr',
-                'weight' => 9999,
-            ],
-        ],
-    ],
     'theme' => [
         'a-theme',
         //'hyde',
@@ -217,23 +195,32 @@
             'optimize' => [
                 'enabled' => true,
             ],
-<<<<<<< HEAD
             'responsive' => [
                 'enabled' => true,
                 'sizes'   => [
                     'img' => '100vw',
-=======
+                ],
+            ],
+            'webp' => [
+                'enabled' => true,
+            ],
+            'caption' => [
+                'enabled' => true,
+            ],
             'remote' => [
                 'enabled'  => true,
                 'fallback' => [
                     'enabled' => true,
                     'path'    => 'images/cecil-logo.png',
->>>>>>> 1676d5cf
-                ],
-            ],
-            'webp' => [
-                'enabled' => true,
-            ],
+                ],
+            ],
+            'class' => 'img',
+        ],
+        'notes' => [
+            'enabled' => true,
+        ],
+        'highlight' => [
+            'enabled' => true,
         ],
     ],
     'layouts' => [
