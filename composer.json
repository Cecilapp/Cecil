--- conflicted
+++ resolved
@@ -33,11 +33,7 @@
     "myclabs/php-enum": "1.7.1",
     "padraic/humbug_get_contents": "1.1.2",
     "padraic/phar-updater": "1.0.6",
-<<<<<<< HEAD
     "symfony/filesystem": "4.3.2",
-=======
-    "symfony/filesystem": "4.3.1",
->>>>>>> 47721ea4
     "symfony/finder": "4.3.2",
     "symfony/process": "4.3.2",
     "symfony/yaml": "4.3.2",
