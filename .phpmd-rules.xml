<?xml version="1.0"?>
<ruleset name="Cecil PHPMD rules set"
  xmlns="http://pmd.sf.net/ruleset/1.0.0"
  xmlns:xsi="http://www.w3.org/2001/XMLSchema-instance"
  xsi:schemaLocation="http://pmd.sf.net/ruleset/1.0.0 http://pmd.sf.net/ruleset_xml_schema.xsd"
  xsi:noNamespaceSchemaLocation="http://pmd.sf.net/ruleset_xml_schema.xsd"
>
  <description>Rules set that checks Cecil code.</description>
  <exclude-pattern>*Parsedown.php</exclude-pattern>
  <rule ref="rulesets/codesize.xml/CyclomaticComplexity">
    <properties>
<<<<<<< HEAD
      <property name="reportLevel" value="34" />
=======
      <property name="reportLevel" value="40" />
>>>>>>> f672493c
      <property name="showClassesComplexity" value="true" />
      <property name="showMethodsComplexity" value="true" />
    </properties>
  </rule>
  <rule ref="rulesets/unusedcode.xml">
    <exclude name="UnusedPrivateMethod" />
  </rule>
  <rule ref="rulesets/naming.xml">
    <exclude name="ShortVariable" />
    <exclude name="LongVariable" />
    <exclude name="ShortClassName" />
  </rule>
</ruleset><|MERGE_RESOLUTION|>--- conflicted
+++ resolved
@@ -9,11 +9,7 @@
   <exclude-pattern>*Parsedown.php</exclude-pattern>
   <rule ref="rulesets/codesize.xml/CyclomaticComplexity">
     <properties>
-<<<<<<< HEAD
-      <property name="reportLevel" value="34" />
-=======
       <property name="reportLevel" value="40" />
->>>>>>> f672493c
       <property name="showClassesComplexity" value="true" />
       <property name="showMethodsComplexity" value="true" />
     </properties>
