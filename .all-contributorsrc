--- conflicted
+++ resolved
@@ -19,7 +19,6 @@
       ]
     },
     {
-<<<<<<< HEAD
       "login": "FunkyM",
       "name": "Martin Szulecki",
       "avatar_url": "https://avatars.githubusercontent.com/u/1871867?v=4",
@@ -28,7 +27,9 @@
         "bug",
         "code",
         "ideas"
-=======
+                 ]
+    },
+    {
       "login": "DirtyF",
       "name": "Frank Taillandier",
       "avatar_url": "https://avatars.githubusercontent.com/u/103008?v=4",
@@ -97,7 +98,6 @@
       "contributions": [
         "bug",
         "code"
->>>>>>> 811a82ab
       ]
     }
   ],
