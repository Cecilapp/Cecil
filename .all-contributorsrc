{
  "files": [
    "README.md"
  ],
  "imageSize": 100,
  "commit": false,
  "commitType": "docs",
  "commitConvention": "angular",
  "contributors": [
    {
      "login": "ahnlak",
      "name": "Pete Favelle",
      "avatar_url": "https://avatars.githubusercontent.com/u/730245?v=4",
      "profile": "http://kavlak.uk/@ahnlak",
      "contributions": [
        "bug",
        "code",
        "ideas"
      ]
    },
    {
<<<<<<< HEAD
      "login": "jawira",
      "name": "Jawira Portugal",
      "avatar_url": "https://avatars.githubusercontent.com/u/496541?v=4",
      "profile": "https://jawira.com/",
      "contributions": [
        "bug"
=======
      "login": "benjaminhirsch",
      "name": "Benjamin Hirsch",
      "avatar_url": "https://avatars.githubusercontent.com/u/2293943?v=4",
      "profile": "https://www.benjaminhirsch.net",
      "contributions": [
        "bug",
        "code"
>>>>>>> 6904408c
      ]
    }
  ],
  "contributorsPerLine": 7,
  "skipCi": true,
  "repoType": "github",
  "repoHost": "https://github.com",
  "projectName": "Cecil",
  "projectOwner": "Cecilapp"
}<|MERGE_RESOLUTION|>--- conflicted
+++ resolved
@@ -19,14 +19,15 @@
       ]
     },
     {
-<<<<<<< HEAD
       "login": "jawira",
       "name": "Jawira Portugal",
       "avatar_url": "https://avatars.githubusercontent.com/u/496541?v=4",
       "profile": "https://jawira.com/",
       "contributions": [
         "bug"
-=======
+      ]
+    },
+    {
       "login": "benjaminhirsch",
       "name": "Benjamin Hirsch",
       "avatar_url": "https://avatars.githubusercontent.com/u/2293943?v=4",
@@ -34,7 +35,6 @@
       "contributions": [
         "bug",
         "code"
->>>>>>> 6904408c
       ]
     }
   ],
