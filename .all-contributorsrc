--- conflicted
+++ resolved
@@ -19,17 +19,20 @@
       ]
     },
     {
-<<<<<<< HEAD
       "login": "magentix",
       "name": "Matthieu Vion",
       "avatar_url": "https://avatars.githubusercontent.com/u/346889?v=4",
       "profile": "https://www.magentix.fr",
-=======
+      "contributions": [
+        "bug",
+        "code"
+       ]
+    },
+    {
       "login": "benjaminhirsch",
       "name": "Benjamin Hirsch",
       "avatar_url": "https://avatars.githubusercontent.com/u/2293943?v=4",
       "profile": "https://www.benjaminhirsch.net",
->>>>>>> 6904408c
       "contributions": [
         "bug",
         "code"
