--- conflicted
+++ resolved
@@ -19,7 +19,6 @@
       ]
     },
     {
-<<<<<<< HEAD
       "login": "magentix",
       "name": "Matthieu Vion",
       "avatar_url": "https://avatars.githubusercontent.com/u/346889?v=4",
@@ -28,7 +27,8 @@
         "bug",
         "code"
        ]
-=======
+    },
+    {
       "login": "peter279k",
       "name": "Chun-Sheng, Li",
       "avatar_url": "https://avatars.githubusercontent.com/u/9021747?v=4",
@@ -37,7 +37,6 @@
         "code",
         "security"
       ]
->>>>>>> 02152391
     },
     {
       "login": "benjaminhirsch",
