--- conflicted
+++ resolved
@@ -19,7 +19,6 @@
       ]
     },
     {
-<<<<<<< HEAD
       "login": "BackEndTea",
       "name": "Gert de Pagter",
       "avatar_url": "https://avatars.githubusercontent.com/u/14289961?v=4",
@@ -27,7 +26,9 @@
       "contributions": [
         "bug",
         "infra"
-=======
+           ]
+    },
+    {
       "login": "ouuan",
       "name": "Yufan You",
       "avatar_url": "https://avatars.githubusercontent.com/u/30581822?v=4",
@@ -73,7 +74,6 @@
       "contributions": [
         "bug",
         "code"
->>>>>>> 06978a35
       ]
     }
   ],
