--- conflicted
+++ resolved
@@ -42,16 +42,9 @@
                 ->setNodeType(NodeType::SECTION)
                 ->setLayout('rss.xml')
                 ->setPermalink($page->getPathname().'/rss.xml')
-<<<<<<< HEAD
                 ->setDate($page->getDate())
                 ->setVariable('pages', $page->getvariable('pages'));
 
-            //print_r($rssPage); die();
-
-=======
-                //->setDate($page->getDate())
-;
->>>>>>> 964c796e
             $generatedPages->add($rssPage);
         }
 
