--- conflicted
+++ resolved
@@ -46,13 +46,8 @@
             foreach ($this->config->getLanguages() as $language) {
                 $id = !empty($path) ? $path : 'index';
                 if ($language['code'] !== $this->config->getLanguageDefault()) {
-<<<<<<< HEAD
-                    $id .= '.'. $language['code'];
+                    $id .= '.'.$language['code'];
                     if (isset($frontmatter['multilingual']) && $frontmatter['multilingual'] === false) {
-=======
-                    $id .= '.'.$language['code'];
-                    if ($frontmatter['multilingual'] === false) {
->>>>>>> ac686df0
                         continue;
                     }
                 }
