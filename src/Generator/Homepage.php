<?php

declare(strict_types=1);

/*
 * This file is part of Cecil.
 *
 * Copyright (c) Arnaud Ligny <arnaud@ligny.fr>
 *
 * For the full copyright and license information, please view the LICENSE
 * file that was distributed with this source code.
 */

namespace Cecil\Generator;

use Cecil\Collection\Page\Page;
use Cecil\Collection\Page\Type;
use Cecil\Exception\RuntimeException;

/**
 * Class Generator\Homepage.
 */
class Homepage extends AbstractGenerator implements GeneratorInterface
{
    /**
     * {@inheritdoc}
     */
    public function generate(): void
    {
<<<<<<< HEAD
        foreach ($this->config->getLanguages() as $lang) {
            $language = $lang['code'];

            $pageId = 'index';
            if ($language != $this->config->getLanguageDefault()) {
                $pageId = \sprintf('index.%s', $language);
            }
            // creates a new index page...
            $page = (new Page($pageId))->setPath('')->setVariable('title', 'Home');
            // ... clones it if already exists
            if ($this->builder->getPages()->has($pageId)) {
                $page = clone $this->builder->getPages()->get($pageId);
            }
            // collects all pages
            $subPages = $this->builder->getPages()->filter(function (Page $page) use ($language) {
                return $page->getType() == TYPE::PAGE
                    && $page->isVirtual() === false
                    && $page->getVariable('exclude') !== true
                    && $page->getVariable('language') == $language;
            });

            /** @var \Cecil\Collection\Page\Page $page */
            if ($page->hasVariable('pagesfrom') && $this->builder->getPages()->has((string) $page->getVariable('pagesfrom'))) {
                $subPages = $this->builder->getPages()->get((string) $page->getVariable('pagesfrom'))->getVariable('pages');
            }
            // sorts
            /** @var \Cecil\Collection\Page\Collection $subPages */
            /** @var \Cecil\Collection\Page\Page $page */
            $pages = $subPages->sortByDate();
            if ($page->hasVariable('sortby')) {
                $sortMethod = \sprintf('sortBy%s', ucfirst((string) $page->getVariable('sortby')));
                if (!method_exists($pages, $sortMethod)) {
                    throw new RuntimeException(\sprintf('In page "%s" "%s" is not a valid value for "sortby" variable.', $page->getId(), $page->getVariable('sortby')));
                }
                $pages = $pages->$sortMethod();
            }
            /** @var \Cecil\Collection\Page\Page $page */
            $page->setType(Type::HOMEPAGE)
                ->setVariable('pages', $pages);
            if ($pages->first()) {
                $page->setVariable('date', $pages->first()->getVariable('date'));
            }
            // default menu
            if (!$page->getVariable('menu')) {
                $page->setVariable('menu', ['main' => ['weight' => 0]]);
            }
            $this->generatedPages->add($page);
=======
        // creates a new index page...
        $page = (new Page('index'))->setPath('')->setVariable('title', 'Home');
        // ... clones it if already exists
        if ($this->builder->getPages()->has('index')) {
            $page = clone $this->builder->getPages()->get('index');
        }
        // collects all pages
        $subPages = $this->builder->getPages()->filter(function (Page $page) {
            return $page->getType() == TYPE::PAGE
                && $page->isVirtual() === false // excludes virtual pages
                && $page->getVariable('exclude') !== true;
        });
        /** @var \Cecil\Collection\Page\Page $page */
        if ($page->hasVariable('pagesfrom') && $this->builder->getPages()->has((string) $page->getVariable('pagesfrom'))) {
            $subPages = $this->builder->getPages()->get((string) $page->getVariable('pagesfrom'))->getPages();
        }
        // sorts
        /** @var \Cecil\Collection\Page\Collection $subPages */
        /** @var \Cecil\Collection\Page\Page $page */
        $pages = $subPages->sortByDate();
        if ($page->hasVariable('sortby')) {
            $sortMethod = \sprintf('sortBy%s', ucfirst((string) $page->getVariable('sortby')));
            if (!method_exists($pages, $sortMethod)) {
                throw new RuntimeException(\sprintf('In "%s" section "%s" is not a valid value for "sortby" variable.', $page->getId(), $page->getVariable('sortby')));
            }
            $pages = $pages->$sortMethod();
        }
        /** @var \Cecil\Collection\Page\Page $page */
        $page->setType(Type::HOMEPAGE)
            ->setPages($pages);
        if ($pages->first()) {
            $page->setVariable('date', $pages->first()->getVariable('date'));
        }
        // default menu
        if (!$page->getVariable('menu')) {
            $page->setVariable('menu', [
                'main' => ['weight' => 0],
            ]);
>>>>>>> 723d3de5
        }
    }
}<|MERGE_RESOLUTION|>--- conflicted
+++ resolved
@@ -27,7 +27,6 @@
      */
     public function generate(): void
     {
-<<<<<<< HEAD
         foreach ($this->config->getLanguages() as $lang) {
             $language = $lang['code'];
 
@@ -51,7 +50,7 @@
 
             /** @var \Cecil\Collection\Page\Page $page */
             if ($page->hasVariable('pagesfrom') && $this->builder->getPages()->has((string) $page->getVariable('pagesfrom'))) {
-                $subPages = $this->builder->getPages()->get((string) $page->getVariable('pagesfrom'))->getVariable('pages');
+                $subPages = $this->builder->getPages()->get((string) $page->getVariable('pagesfrom'))->getPages();
             }
             // sorts
             /** @var \Cecil\Collection\Page\Collection $subPages */
@@ -66,7 +65,7 @@
             }
             /** @var \Cecil\Collection\Page\Page $page */
             $page->setType(Type::HOMEPAGE)
-                ->setVariable('pages', $pages);
+                ->setPages($pages);
             if ($pages->first()) {
                 $page->setVariable('date', $pages->first()->getVariable('date'));
             }
@@ -75,46 +74,6 @@
                 $page->setVariable('menu', ['main' => ['weight' => 0]]);
             }
             $this->generatedPages->add($page);
-=======
-        // creates a new index page...
-        $page = (new Page('index'))->setPath('')->setVariable('title', 'Home');
-        // ... clones it if already exists
-        if ($this->builder->getPages()->has('index')) {
-            $page = clone $this->builder->getPages()->get('index');
-        }
-        // collects all pages
-        $subPages = $this->builder->getPages()->filter(function (Page $page) {
-            return $page->getType() == TYPE::PAGE
-                && $page->isVirtual() === false // excludes virtual pages
-                && $page->getVariable('exclude') !== true;
-        });
-        /** @var \Cecil\Collection\Page\Page $page */
-        if ($page->hasVariable('pagesfrom') && $this->builder->getPages()->has((string) $page->getVariable('pagesfrom'))) {
-            $subPages = $this->builder->getPages()->get((string) $page->getVariable('pagesfrom'))->getPages();
-        }
-        // sorts
-        /** @var \Cecil\Collection\Page\Collection $subPages */
-        /** @var \Cecil\Collection\Page\Page $page */
-        $pages = $subPages->sortByDate();
-        if ($page->hasVariable('sortby')) {
-            $sortMethod = \sprintf('sortBy%s', ucfirst((string) $page->getVariable('sortby')));
-            if (!method_exists($pages, $sortMethod)) {
-                throw new RuntimeException(\sprintf('In "%s" section "%s" is not a valid value for "sortby" variable.', $page->getId(), $page->getVariable('sortby')));
-            }
-            $pages = $pages->$sortMethod();
-        }
-        /** @var \Cecil\Collection\Page\Page $page */
-        $page->setType(Type::HOMEPAGE)
-            ->setPages($pages);
-        if ($pages->first()) {
-            $page->setVariable('date', $pages->first()->getVariable('date'));
-        }
-        // default menu
-        if (!$page->getVariable('menu')) {
-            $page->setVariable('menu', [
-                'main' => ['weight' => 0],
-            ]);
->>>>>>> 723d3de5
         }
     }
 }