<?php
/*
 * Copyright (c) Arnaud Ligny <arnaud@ligny.org>
 *
 * For the full copyright and license information, please view the LICENSE
 * file that was distributed with this source code.
 */

namespace Cecil\Generator;

use Cecil\Collection\Page\Page;
use Cecil\Collection\Page\Type;

/**
 * Class Homepage.
 */
class Homepage extends AbstractGenerator implements GeneratorInterface
{
    /**
     * {@inheritdoc}
     */
    public function generate(): void
    {
<<<<<<< HEAD
        $subPages = $this->pagesCollection->filter(function (Page $page) {
            return $page->getType() == TYPE::PAGE;
=======
        $generatedPages = new PagesCollection();

        $subPages = $pagesCollection->filter(function (Page $page) {
            return $page->getType() == TYPE::PAGE
                && $page->getId() != 'index'; // exclude homepage
>>>>>>> 3b80205b
        });
        $pages = $subPages->sortByDate();

        $page = (new Page('index'))->setPath('')->setVariable('title', 'Home');

        if ($this->pagesCollection->has('index')) {
            $page = clone $this->pagesCollection->get('index');
        }
        if ($pages->first()) {
            $page->setVariable('date', $pages->first()->getVariable('date'));
        }
        $page->setType(Type::HOMEPAGE)
            ->setVariables([
                'pages' => $pages,
                'menu'  => [
                    'main' => ['weight' => 1],
                ],
            ]);
        $this->generatedPages->add($page);
    }
}<|MERGE_RESOLUTION|>--- conflicted
+++ resolved
@@ -21,16 +21,9 @@
      */
     public function generate(): void
     {
-<<<<<<< HEAD
         $subPages = $this->pagesCollection->filter(function (Page $page) {
-            return $page->getType() == TYPE::PAGE;
-=======
-        $generatedPages = new PagesCollection();
-
-        $subPages = $pagesCollection->filter(function (Page $page) {
             return $page->getType() == TYPE::PAGE
                 && $page->getId() != 'index'; // exclude homepage
->>>>>>> 3b80205b
         });
         $pages = $subPages->sortByDate();
 
