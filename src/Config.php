<?php
/**
 * This file is part of the Cecil/Cecil package.
 *
 * Copyright (c) Arnaud Ligny <arnaud@ligny.fr>
 *
 * For the full copyright and license information, please view the LICENSE
 * file that was distributed with this source code.
 */

namespace Cecil;

use Cecil\Exception\Exception;
use Cecil\Util\Plateform;
use Dflydev\DotAccessData\Data;

/**
 * Class Config.
 */
class Config
{
    /** @var Data Configuration is a Data object. */
    protected $data;

    /** @var array Configuration. */
    protected $siteConfig;

    /** @var string Source directory. */
    protected $sourceDir;

    /** @var string Destination directory. */
    protected $destinationDir;

    /** @var array Languages. */
    protected $languages = null;

    /**
     * @param array|null $config
     */
    public function __construct(array $config = null)
    {
        // load default configuration
        $defaultConfig = realpath(Util::joinFile(__DIR__, '..', 'config/default.php'));
        if (Plateform::isPhar()) {
            $defaultConfig = Util::joinPath(Plateform::getPharPath(), 'config/default.php');
        }
        $this->data = new Data(include $defaultConfig);

        // import site config
        $this->siteConfig = $config;
        $this->importSiteConfig();
    }

    /**
     * Imports site configuration.
     */
    protected function importSiteConfig(): void
    {
        $this->data->import($this->siteConfig);

        /**
         * Overrides configuration with environment variables.
         */
        $data = $this->getData();
        $applyEnv = function ($array) use ($data) {
            $iterator = new \RecursiveIteratorIterator(
                new \RecursiveArrayIterator($array),
                \RecursiveIteratorIterator::SELF_FIRST
            );
            $iterator->rewind();
            while ($iterator->valid()) {
                $path = [];
                foreach (range(0, $iterator->getDepth()) as $depth) {
                    $path[] = $iterator->getSubIterator($depth)->key();
                }
                $sPath = implode('_', $path);
                if ($getEnv = getenv('CECIL_'.strtoupper($sPath))) {
                    $data->set(str_replace('_', '.', strtolower($sPath)), $this->castSetValue($getEnv));
                }
                $iterator->next();
            }
        };
        $applyEnv($data->export());
    }

    /**
     * Casts boolean value given to set() as string.
     */
    private function castSetValue($value)
    {
        if (is_string($value)) {
            switch ($value) {
                case 'true':
                    return true;
                case 'false':
                    return false;
                default:
                    return $value;
            }
        }

        return $value;
    }

    /**
     * Imports (theme) configuration.
     *
     * @param array|null $config
     */
    public function import(array $config): void
    {
        $this->data->import($config);

        // re-import site config
        $this->importSiteConfig();
    }

    /**
     * Set a Data object as configuration.
     */
    protected function setData(Data $data): self
    {
        if ($this->data !== $data) {
            $this->data = $data;
        }

        return $this;
    }

    /**
     * Get configuration as a Data object.
     */
    public function getData(): Data
    {
        return $this->data;
    }

    /**
     * Get configuration as an array.
     */
    public function getAsArray(): array
    {
        return $this->data->export();
    }

    /**
     * Is configuration's key exists?
     */
    public function has(string $key): bool
    {
        return $this->data->has($key);
    }

    /**
     * Get the value of a configuration's key.
     *
     * @return mixed|null
     */
    public function get(string $key, string $language = null, bool $fallback = true)
    {
        if ($language !== null) {
            $index = $this->getLanguageIndex($language);
            $keyLang = sprintf('languages.%s.config.%s', $index, $key);
            if ($this->data->has($keyLang)) {
                return $this->data->get($keyLang);
            }
            if ($language !== $this->getLanguageDefault() && $fallback === false) {
                return null;
            }
        }

        if ($this->data->has($key)) {
            return $this->data->get($key);
        }

        return null;
    }

    /**
     * Set the source directory.
     *
     * @throws \InvalidArgumentException
     */
    public function setSourceDir(string $sourceDir = null): self
    {
        if ($sourceDir === null) {
            $sourceDir = getcwd();
        }
        if (!is_dir($sourceDir)) {
            throw new \InvalidArgumentException(sprintf('The directory "%s" is not a valid source!', $sourceDir));
        }
        $this->sourceDir = $sourceDir;

        return $this;
    }

    /**
     * Get the source directory.
     */
    public function getSourceDir(): string
    {
        return $this->sourceDir;
    }

    /**
     * Set the destination directory.
     *
     * @throws \InvalidArgumentException
     */
    public function setDestinationDir(string $destinationDir = null): self
    {
        if ($destinationDir === null) {
            $destinationDir = $this->sourceDir;
        }
        if (!is_dir($destinationDir)) {
            throw new \InvalidArgumentException(sprintf(
                'The directory "%s" is not a valid destination!',
                $destinationDir
            ));
        }
        $this->destinationDir = $destinationDir;

        return $this;
    }

    /**
     * Get the destination directory.
     */
    public function getDestinationDir(): string
    {
        return $this->destinationDir;
    }

    /**
     * Path helpers.
     */

    /**
     * Returns the path of the content directory.
     */
    public function getContentPath(): string
    {
        return Util::joinFile($this->getSourceDir(), (string) $this->get('content.dir'));
    }

    /**
     * Returns the path of the data directory.
     */
    public function getDataPath(): string
    {
        return Util::joinFile($this->getSourceDir(), (string) $this->get('data.dir'));
    }

    /**
     * Returns the path of templates directory.
     */
    public function getLayoutsPath(): string
    {
        return Util::joinFile($this->getSourceDir(), (string) $this->get('layouts.dir'));
    }

    /**
     * Returns the path of themes directory.
     */
    public function getThemesPath(): string
    {
        return Util::joinFile($this->getSourceDir(), (string) $this->get('themes.dir'));
    }

    /**
     * Returns the path of internal templates directory.
     */
    public function getInternalLayoutsPath(): string
    {
        return Util::joinPath(__DIR__, '..', (string) $this->get('layouts.internal.dir'));
    }

    /**
     * Returns the path of the output directory.
     */
    public function getOutputPath(): string
    {
        return Util::joinFile($this->getDestinationDir(), (string) $this->get('output.dir'));
    }

    /**
     * Returns the path of static files directory.
     */
    public function getStaticPath(): string
    {
        return Util::joinFile($this->getSourceDir(), (string) $this->get('static.dir'));
    }

    /**
     * Returns the path of static files directory, with a target.
     */
    public function getStaticTargetPath(): string
    {
        $path = $this->getStaticPath();

        if (!empty($this->get('static.target'))) {
            $path = substr($path, 0, -strlen((string) $this->get('static.target')));
        }

        return $path;
    }

    /**
     * Is cache dir is absolute to system files
     * or relative to project destination?
     */
    public function isCacheDirIsAbsolute(): bool
    {
        $path = (string) $this->get('cache.dir');
        if (Util::joinFile($path) == realpath(Util::joinFile($path))) {
            return true;
        }

        return false;
    }

    /**
     * Returns cache path.
     */
    public function getCachePath(): string
    {
        if (empty((string) $this->get('cache.dir'))) {
            throw new Exception(\sprintf('The cache directory ("%s") is not defined in configuration.', 'cache.dir'));
        }

        if ($this->isCacheDirIsAbsolute()) {
            $cacheDir = Util::joinFile((string) $this->get('cache.dir'), 'cecil');
            Util\File::getFS()->mkdir($cacheDir);

            return $cacheDir;
        }

        return Util::joinFile($this->getDestinationDir(), (string) $this->get('cache.dir'));
    }

    /**
     * Returns cache path of remote assets.
     */
    public function getCacheAssetsPath(): string
    {
        return Util::joinFile($this->getCachePath(), (string) $this->get('cache.assets.dir'));
    }

    /**
     * Returns the property value of an output format.
     *
     * @return string|array|null
     */
    public function getOutputFormatProperty(string $name, string $property)
    {
        $properties = array_column((array) $this->get('output.formats'), $property, 'name');

        if (empty($properties)) {
            throw new Exception(sprintf(
                'Property "%s" is not defined for format "%s".',
                $property,
                $name
            ));
        }

        if (!array_key_exists($name, $properties)) {
            return null;
        }

        return $properties[$name];
    }

    /**
     * Theme helpers.
     */

    /**
     * Returns theme(s) as an array.
     */
    public function getTheme(): ?array
    {
        if ($themes = $this->get('theme')) {
            if (is_array($themes)) {
                return $themes;
            }

            return [$themes];
        }

        return null;
    }

    /**
     * Has a (valid) theme(s)?
     *
     * @throws Exception
     */
    public function hasTheme(): bool
    {
        if ($themes = $this->getTheme()) {
            foreach ($themes as $theme) {
                if (!Util\File::getFS()->exists($this->getThemeDirPath($theme, 'layouts'))) {
                    throw new Exception(sprintf(
                        'Theme directory "%s" not found!',
                        Util::joinFile($this->getThemesPath(), $theme, 'layouts')
                    ));
                }
            }

            return true;
        }

        return false;
    }

    /**
     * Returns the path of a specific theme's directory.
     * ("layouts" by default).
     */
    public function getThemeDirPath(string $theme, string $dir = 'layouts'): string
    {
        return Util::joinFile($this->getThemesPath(), $theme, $dir);
    }

    /**
     * Language helpers.
     */

    /**
     * Returns an array of available languages.
     */
    public function getLanguages(): array
    {
        if ($this->languages !== null) {
            return $this->languages;
        }

        $languages = (array) $this->get('languages');

        if (!is_int(array_search($this->getLanguageDefault(), array_column($languages, 'code')))) {
            throw new Exception(sprintf('The default language "%s" is not listed in "languages" key configuration.', $this->getLanguageDefault()));
        }

<<<<<<< HEAD
        $languages = array_filter($languages, function($language) {
            return !array_keys($language, 'enabled') || $language['enabled'] !== false;
=======
        $languages = array_filter($languages, function ($language) {
            return $language['enabled'] !== false;
>>>>>>> bd62947e
        });

        $this->languages = $languages;

        return $this->languages;
    }

    /**
     * Returns the default language code (ie: "en", "fr-fr", etc.).
     */
    public function getLanguageDefault(): string
    {
        if (!$this->get('language')) {
            throw new Exception('There is no default "language" key in configuration.');
        }

        return $this->get('language');
    }

    /**
     * Returns a language code index.
     */
    public function getLanguageIndex(string $code): int
    {
        $array = array_column($this->getLanguages(), 'code');

        if (false === $index = array_search($code, $array)) {
            throw new Exception(sprintf('The language code "%s" is not defined.', $code));
        }

        return $index;
    }

    /**
     * Returns the property value of a (specified or default) language.
     */
    public function getLanguageProperty(string $property, string $code = null): ?string
    {
        $code = $code ?? $this->getLanguageDefault();

        $properties = array_column($this->getLanguages(), $property, 'code');

        if (empty($properties)) {
            throw new Exception(sprintf(
                'Property "%s" is not defined for language "%s".',
                $property,
                $code
            ));
        }

        return $properties[$code];
    }
}<|MERGE_RESOLUTION|>--- conflicted
+++ resolved
@@ -441,13 +441,8 @@
             throw new Exception(sprintf('The default language "%s" is not listed in "languages" key configuration.', $this->getLanguageDefault()));
         }
 
-<<<<<<< HEAD
-        $languages = array_filter($languages, function($language) {
+        $languages = array_filter($languages, function ($language) {
             return !array_keys($language, 'enabled') || $language['enabled'] !== false;
-=======
-        $languages = array_filter($languages, function ($language) {
-            return $language['enabled'] !== false;
->>>>>>> bd62947e
         });
 
         $this->languages = $languages;
