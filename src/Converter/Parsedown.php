--- conflicted
+++ resolved
@@ -439,14 +439,7 @@
      *
      *   "../../assets/images/img.jpeg"
      *   ->
-     *   "images/img.jpeg"
-<<<<<<< HEAD
-=======
-     *
-     * @param string $path
-     *
-     * @return string
->>>>>>> e6847e77
+     *   "/images/img.jpeg"
      */
     private function normalizePath(string $path): string
     {
@@ -460,13 +453,7 @@
         if (!preg_match('/'.$pattern.'/is', $path, $matches)) {
             return $path;
         }
-<<<<<<< HEAD
 
         return $matches[3];
-=======
-        if ($matches[1] == '../') {
-            return $matches[3];
-        }
->>>>>>> e6847e77
     }
 }