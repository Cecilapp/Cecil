<?php
/**
 * This file is part of the Cecil/Cecil package.
 *
 * Copyright (c) Arnaud Ligny <arnaud@ligny.fr>
 *
 * For the full copyright and license information, please view the LICENSE
 * file that was distributed with this source code.
 */

namespace Cecil\Converter;

use Cecil\Assets\Asset;
use Cecil\Builder;

class Parsedown extends \ParsedownToC
{
    /** @var Builder */
    protected $builder;

    /** {@inheritdoc} */
    protected $regexAttribute = '(?:[#.][-\w:\\\]+[ ]*|[-\w:\\\]+(?:=(?:["\'][^\n]*?["\']|[^\s]+)?)?[ ]*)';

    public function __construct(Builder $builder)
    {
        $this->builder = $builder;
        parent::__construct(['selectors' => $this->builder->getConfig()->get('body.toc')]);
    }

    /**
     * {@inheritdoc}
     */
    protected function inlineImage($excerpt)
    {
        $image = parent::inlineImage($excerpt);
        if (!isset($image)) {
            return null;
        }
        $image['element']['attributes']['src'] = $imageSource = trim($this->removeQuery($image['element']['attributes']['src']));
        $asset = new Asset($this->builder, $imageSource);
        $image['element']['attributes']['src'] = $asset;
        $width = $asset->getWidth();
        /**
         * Should be lazy loaded?
         */
        if ($this->builder->getConfig()->get('content.images.lazy.enabled')) {
            $image['element']['attributes']['loading'] = 'lazy';
        }
        /**
         * Should be resized?
         */
        $imageResized = null;
        if (array_key_exists('width', $image['element']['attributes'])
            && (int) $image['element']['attributes']['width'] < $width
            && $this->builder->getConfig()->get('content.images.resize.enabled')
        ) {
            $width = (int) $image['element']['attributes']['width'];

            try {
                $imageResized = $asset->resize($width);
            } catch (\Exception $e) {
                $this->builder->getLogger()->debug($e->getMessage());

                return $image;
            }
            $image['element']['attributes']['src'] = $imageResized;
        }
        // set width
        if (!array_key_exists('width', $image['element']['attributes'])) {
            $image['element']['attributes']['width'] = $width;
        }
        /**
         * Should be responsive?
         */
        if ($this->builder->getConfig()->get('content.images.responsive.enabled')) {
            $steps = $this->builder->getConfig()->get('content.images.responsive.width.steps');
            $wMin = $this->builder->getConfig()->get('content.images.responsive.width.min');
            $wMax = $this->builder->getConfig()->get('content.images.responsive.width.max');
            $srcset = '';
            for ($i = 1; $i <= $steps; $i++) {
                $w = ceil($wMin * $i);
                if ($w > $width || $w > $wMax) {
                    break;
                }
                $a = new Asset($this->builder, $imageSource);
                $img = $a->resize($w);
                $srcset .= sprintf('%s %sw', $img, $w);
                if ($i < $steps) {
                    $srcset .= ', ';
                }
            }
<<<<<<< HEAD
            $imageDefault = $imageResized??$asset;
            $srcset .= sprintf('%s %sw', $imageDefault, $width);
=======
            $imageDefault = $imageResized ?? $asset;
            $srcset .= sprintf(',%s %sw', $imageDefault, $width);
>>>>>>> 4a423f38
            // ie: srcset="/img-480.jpg 480w, /img-800.jpg 800w"
            $image['element']['attributes']['srcset'] = $srcset;
            $image['element']['attributes']['sizes'] = $this->builder->getConfig()->get('content.images.responsive.sizes.default');
        }

        return $image;
    }

    /**
     * {@inheritdoc}
     */
    protected function parseAttributeData($attributeString)
    {
        $Data = [];

        $attributes = preg_split('/[ ]+/', $attributeString, -1, PREG_SPLIT_NO_EMPTY);

        $HtmlAtt = [];

        foreach ($attributes as $attribute) {
            if ($attribute[0] === '#') {
                $Data['id'] = substr($attribute, 1);
            } elseif ($attribute[0] === '.') {
                $classes[] = substr($attribute, 1);
            } else {
                parse_str($attribute, $parsed);
                $HtmlAtt = array_merge($HtmlAtt, $parsed);
            }
        }

        if (isset($classes)) {
            $Data['class'] = implode(' ', $classes);
        }
        if (!empty($HtmlAtt)) {
            foreach ($HtmlAtt as $a => $v) {
                $Data[$a] = trim($v, '"');
            }
        }

        return $Data;
    }

    /**
     * Removes query string from URL.
     */
    private function removeQuery(string $path): string
    {
        return strtok($path, '?');
    }
}<|MERGE_RESOLUTION|>--- conflicted
+++ resolved
@@ -89,13 +89,8 @@
                     $srcset .= ', ';
                 }
             }
-<<<<<<< HEAD
-            $imageDefault = $imageResized??$asset;
+            $imageDefault = $imageResized ?? $asset;
             $srcset .= sprintf('%s %sw', $imageDefault, $width);
-=======
-            $imageDefault = $imageResized ?? $asset;
-            $srcset .= sprintf(',%s %sw', $imageDefault, $width);
->>>>>>> 4a423f38
             // ie: srcset="/img-480.jpg 480w, /img-800.jpg 800w"
             $image['element']['attributes']['srcset'] = $srcset;
             $image['element']['attributes']['sizes'] = $this->builder->getConfig()->get('content.images.responsive.sizes.default');
