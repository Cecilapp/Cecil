--- conflicted
+++ resolved
@@ -111,14 +111,10 @@
         }
 
         // External link
-<<<<<<< HEAD
-        if (str_starts_with($link['element']['attributes']['href'], 'http') && !str_starts_with($link['element']['attributes']['href'], (string) $this->config->get('baseurl'))) {
-=======
         if (
             str_starts_with($link['element']['attributes']['href'], 'http')
             && (!empty($this->config->get('baseurl')) && !str_starts_with($link['element']['attributes']['href'], (string) $this->config->get('baseurl')))
         ) {
->>>>>>> fdfb786e
             if ($this->config->isEnabled('pages.body.links.external.blank')) {
                 $link['element']['attributes']['target'] = '_blank';
             }
@@ -149,10 +145,7 @@
             unset($link['element']['attributes']['embed']);
         }
         $extension = pathinfo($link['element']['attributes']['href'], PATHINFO_EXTENSION);
-<<<<<<< HEAD
-=======
         // video?
->>>>>>> fdfb786e
         if (\in_array($extension, $this->config->get('pages.body.links.embed.video') ?? ['mp4', 'webm'])) {
             if (!$embed) {
                 $link['element']['attributes']['href'] = (string) new Asset($this->builder, $link['element']['attributes']['href'], ['force_slash' => false]);
@@ -166,10 +159,7 @@
 
             return $video;
         }
-<<<<<<< HEAD
-=======
         // audio?
->>>>>>> fdfb786e
         if (\in_array($extension, $this->config->get('pages.body.links.embed.audio') ?? ['mp3', 'ogg', 'wav'])) {
             if (!$embed) {
                 $link['element']['attributes']['href'] = (string) new Asset($this->builder, $link['element']['attributes']['href'], ['force_slash' => false]);
