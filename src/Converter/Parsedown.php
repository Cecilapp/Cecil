<?php

/**
 * This file is part of Cecil.
 *
 * (c) Arnaud Ligny <arnaud@ligny.fr>
 *
 * For the full copyright and license information, please view the LICENSE
 * file that was distributed with this source code.
 */

declare(strict_types=1);

namespace Cecil\Converter;

use Cecil\Asset;
use Cecil\Asset\Image;
use Cecil\Builder;
use Cecil\Exception\RuntimeException;
use Cecil\Url;
use Cecil\Util;
use Highlight\Highlighter;

/**
 * Parsedown class.
 *
 * This class extends ParsedownExtra (and ParsedownToc) and provides methods to parse Markdown content
 * with additional features such as inline insertions, image handling, note blocks,
 * and code highlighting.
 *
 * @property array $InlineTypes
 * @property string $inlineMarkerList
 * @property array $specialCharacters
 * @property array $BlockTypes
 */
class Parsedown extends \ParsedownToc
{
    /** @var Builder */
    protected $builder;

    /** @var \Cecil\Config */
    protected $config;

    /**
     * Regex for attributes.
     * @var string
     */
    protected $regexAttribute = '(?:[#.][-\w:\\\]+[ ]*|[-\w:\\\]+(?:=(?:["\'][^\n]*?["\']|[^\s]+)?)?[ ]*)';

    /**
     * Regex for image block.
     * @var string
     */
    protected $regexImage = "~^!\[.*?\]\(.*?\)~";

    /** @var Highlighter */
    protected $highlighter;

    public function __construct(Builder $builder, ?array $options = null)
    {
        $this->builder = $builder;
        $this->config = $builder->getConfig();

        // "insert" line block: ++text++ -> <ins>text</ins>
        $this->InlineTypes['+'][] = 'Insert';
        $this->inlineMarkerList = implode('', array_keys($this->InlineTypes));
        $this->specialCharacters[] = '+';

        // Image block (to avoid paragraph)
        $this->BlockTypes['!'][] = 'Image';

        // "notes" block
        $this->BlockTypes[':'][] = 'Note';

        // code highlight
        $this->highlighter = new Highlighter();

        // options
        $options = array_merge(['selectors' => (array) $this->config->get('pages.body.toc')], $options ?? []);

        parent::__construct();
        parent::setOptions($options);
    }

    /**
     * Insert inline.
     * e.g.: ++text++ -> <ins>text</ins>.
     */
    protected function inlineInsert($Excerpt)
    {
        if (!isset($Excerpt['text'][1])) {
            return;
        }

        if ($Excerpt['text'][1] === '+' && preg_match('/^\+\+(?=\S)(.+?)(?<=\S)\+\+/', $Excerpt['text'], $matches)) {
            return [
                'extent'  => \strlen($matches[0]),
                'element' => [
                    'name'    => 'ins',
                    'text'    => $matches[1],
                    'handler' => 'line',
                ],
            ];
        }
    }

    /**
     * {@inheritdoc}
     */
    protected function inlineLink($Excerpt)
    {
        $link = parent::inlineLink($Excerpt); // @phpstan-ignore staticMethod.notFound

        if (!isset($link)) {
            return null;
        }

        // Link to a page with "page:page_id" as URL
        if (Util\Str::startsWith($link['element']['attributes']['href'], 'page:')) {
            $link['element']['attributes']['href'] = new Url($this->builder, substr($link['element']['attributes']['href'], 5, \strlen($link['element']['attributes']['href'])));

            return $link;
        }

        // External link
        $link = $this->handleExternalLink($link);

        /*
         * Embed link?
         */
        $embed = $this->config->isEnabled('pages.body.links.embed');
        if (isset($link['element']['attributes']['embed'])) {
            $embed = true;
            if ($link['element']['attributes']['embed'] == 'false') {
                $embed = false;
            }
            unset($link['element']['attributes']['embed']);
        }
        $extension = pathinfo($link['element']['attributes']['href'], \PATHINFO_EXTENSION);
        // video?
        if (\in_array($extension, $this->config->get('pages.body.links.embed.video') ?? [])) {
            if (!$embed) {
                $link['element']['attributes']['href'] = new Url($this->builder, $link['element']['attributes']['href']);

                return $link;
            }
            $video = $this->createMediaFromLink($link, 'video');

            return $this->createFigure($video);
        }
        // audio?
        if (\in_array($extension, $this->config->get('pages.body.links.embed.audio') ?? [])) {
            if (!$embed) {
                $link['element']['attributes']['href'] = new Url($this->builder, $link['element']['attributes']['href']);

                return $link;
            }
            $audio = $this->createMediaFromLink($link, 'audio');

            return $this->createFigure($audio);
        }
        if (!$embed) {
            return $link;
        }
        // Youtube link?
        // https://regex101.com/r/gznM1j/1
        $pattern = '(?:https?:\/\/)?(?:www\.)?youtu(?:\.be\/|be.com\/\S*(?:watch|embed)(?:(?:(?=\/[-a-zA-Z0-9_]{11,}(?!\S))\/)|(?:\S*v=|v\/)))([-a-zA-Z0-9_]{11,})';
        if (preg_match('/' . $pattern . '/is', (string) $link['element']['attributes']['href'], $matches)) {
            return $this->createFigure($this->createEmbeddedVideoFromLink($link, 'https://www.youtube-nocookie.com/embed/', $matches[1]));
        }
        // Vimeo link?
        // https://regex101.com/r/wCEFhd/1
        $pattern = 'https:\/\/vimeo\.com\/([0-9]+)';
        if (preg_match('/' . $pattern . '/is', (string) $link['element']['attributes']['href'], $matches)) {
            return $this->createFigure($this->createEmbeddedVideoFromLink($link, 'https://player.vimeo.com/video/', $matches[1]));
        }
        // GitHub Gist link?
        // https://regex101.com/r/KWVMYI/1
        $pattern = 'https:\/\/gist\.github\.com\/[-a-zA-Z0-9_]+\/[-a-zA-Z0-9_]+';
        if (preg_match('/' . $pattern . '/is', (string) $link['element']['attributes']['href'], $matches)) {
            $gist = [
                'extent'  => $link['extent'],
                'element' => [
                    'name'       => 'script',
                    'text'       => $link['element']['text'],
                    'attributes' => [
                        'src'   => $matches[0] . '.js',
                        'title' => $link['element']['attributes']['title'],
                    ],
                ],
            ];

            return $this->createFigure($gist);
        }

        return $link;
    }

    /**
     * {@inheritdoc}
     */
    protected function inlineUrl($Excerpt)
    {
        $link = parent::inlineUrl($Excerpt); // @phpstan-ignore staticMethod.notFound

        if (!isset($link)) {
            return;
        }

        // External link
        return $this->handleExternalLink($link);
    }

    /**
     * {@inheritdoc}
     */
    protected function inlineUrlTag($Excerpt)
    {
        $link = parent::inlineUrlTag($Excerpt); // @phpstan-ignore staticMethod.notFound

        if (!isset($link)) {
            return;
        }

        // External link
        return $this->handleExternalLink($link);
    }

    /**
     * {@inheritdoc}
     */
    protected function inlineImage($Excerpt)
    {
        $InlineImage = parent::inlineImage($Excerpt); // @phpstan-ignore staticMethod.notFound
        if (!isset($InlineImage)) {
            return null;
        }

        // remove link attributes
        unset($InlineImage['element']['attributes']['target'], $InlineImage['element']['attributes']['rel']);

        // normalize path
        $InlineImage['element']['attributes']['src'] = $this->normalizePath($InlineImage['element']['attributes']['src']);

        // should be lazy loaded?
        if ($this->config->isEnabled('pages.body.images.lazy') && !isset($InlineImage['element']['attributes']['loading'])) {
            $InlineImage['element']['attributes']['loading'] = 'lazy';
        }
        // should be decoding async?
        if ($this->config->isEnabled('pages.body.images.decoding') && !isset($InlineImage['element']['attributes']['decoding'])) {
            $InlineImage['element']['attributes']['decoding'] = 'async';
        }
        // add default class?
        if ((string) $this->config->get('pages.body.images.class')) {
            if (!\array_key_exists('class', $InlineImage['element']['attributes'])) {
                $InlineImage['element']['attributes']['class'] = '';
            }
            $InlineImage['element']['attributes']['class'] .= ' ' . (string) $this->config->get('pages.body.images.class');
            $InlineImage['element']['attributes']['class'] = trim($InlineImage['element']['attributes']['class']);
        }

        // disable remote image handling?
        if (Util\File::isRemote($InlineImage['element']['attributes']['src']) && !$this->config->isEnabled('pages.body.images.remote')) {
            return $this->createFigure($InlineImage);
        }

        // create asset
        $assetOptions = ['leading_slash' => false];
        if ($this->config->isEnabled('pages.body.images.remote.fallback')) {
            $assetOptions = ['leading_slash' => true];
            $assetOptions += ['fallback' => (string) $this->config->get('pages.body.images.remote.fallback')];
        }
        $asset = new Asset($this->builder, $InlineImage['element']['attributes']['src'], $assetOptions);
        $InlineImage['element']['attributes']['src'] = new Url($this->builder, $asset);
        $width = $asset['width'];

        /*
         * Should be resized?
         */
        $shouldResize = false;
        $assetResized = null;
        // pages.body.images.resize
        if (
            \is_int($this->config->get('pages.body.images.resize'))
            && $this->config->get('pages.body.images.resize') > 0
            && $width > $this->config->get('pages.body.images.resize')
        ) {
            $shouldResize = true;
            $width = $this->config->get('pages.body.images.resize');
        }
        // width attribute
        if (
            isset($InlineImage['element']['attributes']['width'])
            && $width > (int) $InlineImage['element']['attributes']['width']
        ) {
            $shouldResize = true;
            $width = (int) $InlineImage['element']['attributes']['width'];
        }
        // responsive images
        if (
            $this->config->isEnabled('pages.body.images.responsive')
            && !empty($this->config->getAssetsImagesWidths())
            && $width > max($this->config->getAssetsImagesWidths())
        ) {
            $shouldResize = true;
            $width = max($this->config->getAssetsImagesWidths());
        }
        if ($shouldResize) {
            try {
                $assetResized = $asset->resize($width);
            } catch (\Exception $e) {
                $this->builder->getLogger()->debug($e->getMessage());

                return $this->createFigure($InlineImage);
            }
        }

        // set width
        $InlineImage['element']['attributes']['width'] = $width;
        // set height
        $InlineImage['element']['attributes']['height'] = $assetResized['height'] ?? $asset['height'];

        // placeholder
        if (
            (!empty($this->config->get('pages.body.images.placeholder')) || isset($InlineImage['element']['attributes']['placeholder']))
            && \in_array($assetResized['subtype'] ?? $asset['subtype'], ['image/jpeg', 'image/png', 'image/gif'])
        ) {
            if (!\array_key_exists('placeholder', $InlineImage['element']['attributes'])) {
                $InlineImage['element']['attributes']['placeholder'] = (string) $this->config->get('pages.body.images.placeholder');
            }
            if (!\array_key_exists('style', $InlineImage['element']['attributes'])) {
                $InlineImage['element']['attributes']['style'] = '';
            }
            $InlineImage['element']['attributes']['style'] = trim($InlineImage['element']['attributes']['style'], ';');
            switch ($InlineImage['element']['attributes']['placeholder']) {
                case 'color':
                    $InlineImage['element']['attributes']['style'] .= \sprintf(';max-width:100%%;height:auto;background-color:%s;', Image::getDominantColor($assetResized ?? $asset));
                    break;
                case 'lqip':
                    // aborts if animated GIF for performance reasons
                    if (Image::isAnimatedGif($assetResized ?? $asset)) {
                        break;
                    }
                    $InlineImage['element']['attributes']['style'] .= \sprintf(';max-width:100%%;height:auto;background-image:url(%s);background-repeat:no-repeat;background-position:center;background-size:cover;', Image::getLqip($asset));
                    break;
            }
            unset($InlineImage['element']['attributes']['placeholder']);
            $InlineImage['element']['attributes']['style'] = trim($InlineImage['element']['attributes']['style']);
        }

        /*
         * Should be responsive?
         */
        $sizes = '';
        if ($this->config->isEnabled('pages.body.images.responsive')) {
            try {
                if (
                    $srcset = Image::buildHtmlSrcsetW(
                        $assetResized ?? $asset,
                        $this->config->getAssetsImagesWidths()
                    )
                ) {
                    $InlineImage['element']['attributes']['srcset'] = $srcset;
                    $sizes = Image::getHtmlSizes($InlineImage['element']['attributes']['class'] ?? '', (array) $this->config->getAssetsImagesSizes());
                    $InlineImage['element']['attributes']['sizes'] = $sizes;
                }
            } catch (\Exception $e) {
                $this->builder->getLogger()->warning($e->getMessage());
            }
        }

        /*
        <!-- if title: a <figure> is required to put in it a <figcaption> -->
        <figure>
            <!-- if formats: a <picture> is required for each <source> -->
            <picture>
                <source type="image/avif"
                    srcset="..."
                    sizes="..."
                >
                <source type="image/webp"
                    srcset="..."
                    sizes="..."
                >
                <img src="..."
                    srcset="..."
                    sizes="..."
                >
            </picture>
            <figcaption><!-- title --></figcaption>
        </figure>
        */

        $image = $InlineImage;

        // converts image to formats and put them in picture > source
        if (
            \count($formats = ((array) $this->config->get('pages.body.images.formats'))) > 0
            && \in_array($assetResized['subtype'] ?? $asset['subtype'], ['image/jpeg', 'image/png', 'image/gif'])
        ) {
            try {
                // abord if InlineImage is an animated GIF
                if (Image::isAnimatedGif($assetResized ?? $asset)) {
                    $filepath = Util::joinFile($this->config->getOutputPath(), $assetResized['path'] ?? $asset['path'] ?? '');
                    throw new RuntimeException(\sprintf('Asset "%s" is not converted (animated GIF).', $filepath));
                }
                $sources = [];
                foreach ($formats as $format) {
                    $srcset = '';
                    try {
                        $assetConverted = ($assetResized ?? $asset)->convert($format);
<<<<<<< HEAD
                    } catch (\Exception $e) {
                        $this->builder->getLogger()->error($e->getMessage());
                        continue;
                    }
                    // build responsive images?
                    if ($this->config->isEnabled('pages.body.images.responsive')) {
                        try {
                            $srcset = Image::buildHtmlSrcsetW($assetConverted, $this->config->getAssetsImagesWidths());
                        } catch (\Exception $e) {
                            $this->builder->getLogger()->debug($e->getMessage());
=======
                        // build responsive images?
                        if ($this->config->isEnabled('pages.body.images.responsive')) {
                            $srcset = Image::buildHtmlSrcset($assetConverted, $this->config->getAssetsImagesWidths());
>>>>>>> 93065b6a
                        }
                        // if not, use default image as srcset
                        if (empty($srcset)) {
                            $srcset = (string) $assetConverted;
                        }
                        // add format to <sources>
                        $sources[] = [
                            'name'       => 'source',
                            'attributes' => [
                                'type'   => "image/$format",
                                'srcset' => $srcset,
                                'sizes'  => $sizes,
                                'width'  => $InlineImage['element']['attributes']['width'],
                                'height' => $InlineImage['element']['attributes']['height'],
                            ],
                        ];
                    } catch (\Exception $e) {
                        $this->builder->getLogger()->warning($e->getMessage());
                        continue;
                    }
                }
                if (\count($sources) > 0) {
                    $picture = [
                        'extent'  => $InlineImage['extent'],
                        'element' => [
                            'name'       => 'picture',
                            'handler'    => 'elements',
                            'attributes' => [
                                'title' => $image['element']['attributes']['title'],
                            ],
                        ],
                    ];
                    $picture['element']['text'] = $sources;
                    unset($image['element']['attributes']['title']); // phpstan-ignore unset.offset
                    $picture['element']['text'][] = $image['element'];
                    $image = $picture;
                }
            } catch (\Exception $e) {
                $this->builder->getLogger()->debug($e->getMessage());
            }
        }

        return $this->createFigure($image);
    }

    /**
     * Image block.
     */
    protected function blockImage($Excerpt)
    {
        if (1 !== preg_match($this->regexImage, $Excerpt['text'])) {
            return;
        }

        $InlineImage = $this->inlineImage($Excerpt);
        if (!isset($InlineImage)) {
            return;
        }

        return $InlineImage;
    }

    /**
     * Note block-level markup.
     *
     * :::tip
     * **Tip:** This is an advice.
     * :::
     *
     * Code inspired by https://github.com/sixlive/parsedown-alert from TJ Miller (@sixlive).
     */
    protected function blockNote($block)
    {
        if (preg_match('/:::(.*)/', $block['text'], $matches)) {
            $block = [
                'char'    => ':',
                'element' => [
                    'name'       => 'aside',
                    'text'       => '',
                    'attributes' => [
                        'class' => 'note',
                    ],
                ],
            ];
            if (!empty($matches[1])) {
                $block['element']['attributes']['class'] .= " note-{$matches[1]}";
            }

            return $block;
        }
    }

    protected function blockNoteContinue($line, $block)
    {
        if (isset($block['complete'])) {
            return;
        }
        if (preg_match('/:::/', $line['text'])) {
            $block['complete'] = true;

            return $block;
        }
        $block['element']['text'] .= $line['text'] . "\n";

        return $block;
    }

    protected function blockNoteComplete($block)
    {
        $block['element']['rawHtml'] = $this->text($block['element']['text']);
        unset($block['element']['text']);

        return $block;
    }

    /**
     * Apply Highlight to code blocks.
     */
    protected function blockFencedCodeComplete($block)
    {
        if (!$this->config->isEnabled('pages.body.highlight')) {
            return $block;
        }
        if (!isset($block['element']['text']['attributes'])) {
            return $block;
        }

        try {
            $code = $block['element']['text']['text'];
            $languageClass = $block['element']['text']['attributes']['class'];
            $language = explode('-', $languageClass);
            $highlighted = $this->highlighter->highlight($language[1], $code);
            $block['element']['text']['attributes']['class'] = vsprintf('%s hljs %s', [
                $languageClass,
                $highlighted->language,
            ]);
            $block['element']['text']['rawHtml'] = $highlighted->value;
            $block['element']['text']['allowRawHtmlInSafeMode'] = true;
            unset($block['element']['text']['text']);
        } catch (\Exception $e) {
            $this->builder->getLogger()->debug("Highlighter: " . $e->getMessage());
        } finally {
            return $block;
        }
    }

    /**
     * {@inheritdoc}
     */
    protected function parseAttributeData($attributeString)
    {
        $attributes = preg_split('/[ ]+/', $attributeString, -1, PREG_SPLIT_NO_EMPTY);
        $Data = [];
        $HtmlAtt = [];

        if (is_iterable($attributes)) {
            foreach ($attributes as $attribute) {
                switch ($attribute[0]) {
                    case '#': // ID
                        $Data['id'] = substr($attribute, 1);
                        break;
                    case '.': // Classes
                        $classes[] = substr($attribute, 1);
                        break;
                    default:  // Attributes
                        parse_str($attribute, $parsed);
                        $HtmlAtt = array_merge($HtmlAtt, $parsed);
                }
            }

            if (isset($classes)) {
                $Data['class'] = implode(' ', $classes);
            }
            if (!empty($HtmlAtt)) {
                foreach ($HtmlAtt as $a => $v) {
                    $Data[$a] = trim($v, '"');
                }
            }
        }

        return $Data;
    }

    /**
     * {@inheritdoc}
     *
     * Converts XHTML '<br />' tag to '<br>'.
     *
     * @return string
     */
    protected function unmarkedText($text)
    {
        return str_replace('<br />', '<br>', parent::unmarkedText($text)); // @phpstan-ignore staticMethod.notFound
    }

    /**
     * {@inheritdoc}
     *
     * XHTML closing tag to HTML5 closing tag.
     *
     * @return string
     */
    protected function element(array $Element)
    {
        return str_replace(' />', '>', parent::element($Element)); // @phpstan-ignore staticMethod.notFound
    }

    /**
     * Turns a path relative to static or assets into a website relative path.
     *
     *   "../../assets/images/img.jpeg"
     *   ->
     *   "/images/img.jpeg"
     */
    private function normalizePath(string $path): string
    {
        // https://regex101.com/r/Rzguzh/1
        $pattern = \sprintf(
            '(\.\.\/)+(\b%s|%s\b)+(\/.*)',
            (string) $this->config->get('static.dir'),
            (string) $this->config->get('assets.dir')
        );
        $path = Util::joinPath($path);
        if (!preg_match('/' . $pattern . '/is', $path, $matches)) {
            return $path;
        }

        return $matches[3];
    }

    /**
     * Create a media (video or audio) element from a link.
     */
    private function createMediaFromLink(array $link, string $type = 'video'): array
    {
        $block = [
            'extent'  => $link['extent'],
            'element' => [
                'text' => $link['element']['text'],
            ],
        ];
        $block['element']['attributes'] = $link['element']['attributes'];
        unset($block['element']['attributes']['href']);
        $block['element']['attributes']['src'] = new Url($this->builder, new Asset($this->builder, $link['element']['attributes']['href']));
        switch ($type) {
            case 'video':
                $block['element']['name'] = 'video';
                // no controls = autoplay, loop, muted, playsinline
                if (!isset($block['element']['attributes']['controls'])) {
                    $block['element']['attributes']['autoplay'] = '';
                    $block['element']['attributes']['loop'] = '';
                    $block['element']['attributes']['muted'] = '';
                    $block['element']['attributes']['playsinline'] = '';
                }
                if (isset($block['element']['attributes']['poster'])) {
                    $block['element']['attributes']['poster'] = new Url($this->builder, new Asset($this->builder, $block['element']['attributes']['poster']));
                }
                if (!\array_key_exists('style', $block['element']['attributes'])) {
                    $block['element']['attributes']['style'] = '';
                }
                $block['element']['attributes']['style'] .= ';max-width:100%;height:auto;background-color:#d8d8d8;'; // background color if offline

                return $block;
            case 'audio':
                $block['element']['name'] = 'audio';

                return $block;
        }

        throw new \Exception(\sprintf('Unable to create %s from "%s".', $type, $link['element']['attributes']['href']));
    }

    /**
     * Create an embedded video element from a link.
     *
     * $baseSrc is the base URL to embed the video
     * $match is the video ID or the rest of the URL to append to $baseSrc
     */
    private function createEmbeddedVideoFromLink(array $link, string $baseSrc, string $match): array
    {
        $iframe = [
            'element' => [
                'name'       => 'iframe',
                'text'       => $link['element']['text'],
                'attributes' => [
                    'width'           => '640',
                    'height'          => '360',
                    'title'           => $link['element']['text'],
                    'src'             => Util::joinPath($baseSrc, $match),
                    'frameborder'     => '0',
                    'allow'           => 'accelerometer;autoplay;encrypted-media;gyroscope;picture-in-picture;',
                    'allowfullscreen' => '',
                    'style'           => 'position:absolute;top:0;left:0;width:100%;height:100%;border:0;background-color:#d8d8d8;',
                ],
            ],
        ];

        return [
            'extent'  => $link['extent'],
            'element' => [
                'name'    => 'div',
                'handler' => 'elements',
                'text'    => [
                    $iframe['element'],
                ],
                'attributes' => [
                    'style' => 'position:relative;padding-bottom:56.25%;height:0;overflow:hidden;',
                    'title' => $link['element']['attributes']['title'],
                ],
            ],
        ];
    }

    /**
     * Create a figure > figcaption element.
     */
    private function createFigure(array $inline): array
    {
        if (!$this->config->isEnabled('pages.body.images.caption')) {
            return $inline;
        }

        if (empty($inline['element']['attributes']['title'])) {
            return $inline;
        }

        $titleRawHtml = $this->line($inline['element']['attributes']['title']); // @phpstan-ignore method.notFound
        $inline['element']['attributes']['title'] = strip_tags($titleRawHtml);

        $figcaption = [
            'element' => [
                'name'                   => 'figcaption',
                'allowRawHtmlInSafeMode' => true,
                'rawHtml'                => $titleRawHtml,
            ],
        ];
        $figure = [
            'extent'  => $inline['extent'],
            'element' => [
                'name'    => 'figure',
                'handler' => 'elements',
                'text'    => [
                    $inline['element'],
                    $figcaption['element'],
                ],
            ],
        ];

        return $figure;
    }

    /**
     * Handle an external link.
     */
    private function handleExternalLink(array $link): array
    {
        if (
            str_starts_with($link['element']['attributes']['href'], 'http')
            && (!empty($this->config->get('baseurl')) && !str_starts_with($link['element']['attributes']['href'], (string) $this->config->get('baseurl')))
        ) {
            if ($this->config->isEnabled('pages.body.links.external.blank')) {
                $link['element']['attributes']['target'] = '_blank';
            }
            if (!\array_key_exists('rel', $link['element']['attributes'])) {
                $link['element']['attributes']['rel'] = '';
            }
            if ($this->config->isEnabled('pages.body.links.external.noopener')) {
                $link['element']['attributes']['rel'] .= ' noopener';
            }
            if ($this->config->isEnabled('pages.body.links.external.noreferrer')) {
                $link['element']['attributes']['rel'] .= ' noreferrer';
            }
            if ($this->config->isEnabled('pages.body.links.external.nofollow')) {
                $link['element']['attributes']['rel'] .= ' nofollow';
            }
            $link['element']['attributes']['rel'] = trim($link['element']['attributes']['rel']);
        }

        return $link;
    }
}<|MERGE_RESOLUTION|>--- conflicted
+++ resolved
@@ -409,22 +409,9 @@
                     $srcset = '';
                     try {
                         $assetConverted = ($assetResized ?? $asset)->convert($format);
-<<<<<<< HEAD
-                    } catch (\Exception $e) {
-                        $this->builder->getLogger()->error($e->getMessage());
-                        continue;
-                    }
-                    // build responsive images?
-                    if ($this->config->isEnabled('pages.body.images.responsive')) {
-                        try {
-                            $srcset = Image::buildHtmlSrcsetW($assetConverted, $this->config->getAssetsImagesWidths());
-                        } catch (\Exception $e) {
-                            $this->builder->getLogger()->debug($e->getMessage());
-=======
                         // build responsive images?
                         if ($this->config->isEnabled('pages.body.images.responsive')) {
                             $srcset = Image::buildHtmlSrcset($assetConverted, $this->config->getAssetsImagesWidths());
->>>>>>> 93065b6a
                         }
                         // if not, use default image as srcset
                         if (empty($srcset)) {
