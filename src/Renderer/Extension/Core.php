--- conflicted
+++ resolved
@@ -633,22 +633,6 @@
         );
 
         // create alternative formats (`<source>`)
-<<<<<<< HEAD
-        $formats = $options['formats'] ?? (array) $this->config->get('layouts.images.formats');
-        if (\count($formats) > 0) {
-            $source = '';
-            foreach ($formats as $format) {
-                try {
-                    $assetConverted = $asset->convert($format);
-                    // responsive
-                    if ($responsive && $srcset = Image::buildHtmlSrcsetW($assetConverted, $this->config->getAssetsImagesWidths())) {
-                        // `<source>` element
-                        $source .= \sprintf(
-                            "\n  <source type=\"image/$format\" srcset=\"%s\" sizes=\"%s\">",
-                            $srcset,
-                            Image::getHtmlSizes($attributes['class'] ?? '', $this->config->getAssetsImagesSizes())
-                        );
-=======
         try {
             $formats = $options['formats'] ?? (array) $this->config->get('layouts.images.formats');
             if (\count($formats) > 0) {
@@ -670,7 +654,6 @@
                         $source .= \sprintf("\n  <source type=\"image/$format\" srcset=\"%s\">", $assetConverted);
                     } catch (\Exception $e) {
                         $this->builder->getLogger()->warning($e->getMessage());
->>>>>>> 93065b6a
                         continue;
                     }
                 }
