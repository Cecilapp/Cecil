<?php
/*
 * Copyright (c) Arnaud Ligny <arnaud@ligny.org>
 *
 * For the full copyright and license information, please view the LICENSE
 * file that was distributed with this source code.
 */

namespace Cecil\Renderer\Twig;

use Cecil\Builder;
use Cecil\Collection\CollectionInterface;
use Cecil\Collection\Page\Collection as PagesCollection;
use Cecil\Collection\Page\Page;
use Cecil\Config;
use Cecil\Exception\Exception;
use Cocur\Slugify\Bridge\Twig\SlugifyExtension;
use Cocur\Slugify\Slugify;
use Leafo\ScssPhp\Compiler;
use MatthiasMullie\Minify;
use Symfony\Component\Filesystem\Filesystem;

/**
 * Class Twig\Extension.
 */
class Extension extends SlugifyExtension
{
    /**
     * @var Builder
     */
    protected $builder;
    /**
     * @var Config
     */
    protected $config;
    /**
     * @var string
     */
    protected $outputPath;
    /**
     * @var Filesystem
     */
    protected $fileSystem;

    /**
     * Constructor.
     *
     * @param Builder $builder
     */
    public function __construct(Builder $builder)
    {
        parent::__construct(Slugify::create([
            'regexp' => Page::SLUGIFY_PATTERN,
        ]));

        $this->builder = $builder;
        $this->config = $this->builder->getConfig();
        $this->outputPath = $this->config->getOutputPath();
        $this->fileSystem = new Filesystem();
    }

    /**
     * {@inheritdoc}
     */
    public function getName()
    {
        return 'cecil';
    }

    /**
     * {@inheritdoc}
     */
    public function getFilters()
    {
        return [
            new \Twig_SimpleFilter('filterBySection', [$this, 'filterBySection']),
            new \Twig_SimpleFilter('filterBy', [$this, 'filterBy']),
            new \Twig_SimpleFilter('sortByTitle', [$this, 'sortByTitle']),
            new \Twig_SimpleFilter('sortByWeight', [$this, 'sortByWeight']),
            new \Twig_SimpleFilter('sortByDate', [$this, 'sortByDate']),
            new \Twig_SimpleFilter('urlize', [$this, 'slugifyFilter']),
            new \Twig_SimpleFilter('minifyCSS', [$this, 'minifyCss']),
            new \Twig_SimpleFilter('minifyJS', [$this, 'minifyJs']),
            new \Twig_SimpleFilter('SCSStoCSS', [$this, 'scssToCss']),
            new \Twig_SimpleFilter('excerpt', [$this, 'excerpt']),
            new \Twig_SimpleFilter('excerptHtml', [$this, 'excerptHtml']),
        ];
    }

    /**
     * {@inheritdoc}
     */
    public function getFunctions()
    {
        return [
            new \Twig_SimpleFunction('url', [$this, 'createUrl']),
            new \Twig_SimpleFunction('minify', [$this, 'minify']),
            new \Twig_SimpleFunction('readtime', [$this, 'readtime']),
            new \Twig_SimpleFunction('toCSS', [$this, 'toCss']),
            new \Twig_SimpleFunction('hash', [$this, 'hashFile']),
            new \Twig_SimpleFunction('getenv', [$this, 'getEnv']),
        ];
    }

    /**
     * Filter by section.
     *
     * @param PagesCollection $pages
     * @param string          $section
     *
     * @return CollectionInterface
     */
    public function filterBySection(PagesCollection $pages, string $section): CollectionInterface
    {
        return $this->filterBy($pages, 'section', $section);
    }

    /**
     * Filter by variable.
     *
     * @param PagesCollection $pages
     * @param string          $variable
     * @param string          $value
     *
     * @throws Exception
     *
     * @return CollectionInterface
     */
    public function filterBy(PagesCollection $pages, string $variable, string $value): CollectionInterface
    {
        $filteredPages = $pages->filter(function (Page $page) use ($variable, $value) {
            // dedicated getter?
            $method = 'get'.ucfirst($variable);
            if (method_exists($page, $method) && $page->$method() == $value) {
                return true;
            }
            if ($page->getVariable($variable) == $value) {
                return true;
            }
        });

        return $filteredPages;
    }

    /**
     * Sort by title.
     *
     * @param CollectionInterface|array $array
     *
     * @return mixed
     */
    public function sortByTitle($array)
    {
        if ($array instanceof CollectionInterface) {
            $array = $array->toArray();
        }
        if (is_array($array)) {
            array_multisort(array_keys($array), SORT_NATURAL | SORT_FLAG_CASE, $array);
        }

        return $array;
    }

    /**
     * Sort by weight.
     *
     * @param CollectionInterface|array $array
     *
     * @return mixed
     */
    public function sortByWeight($array)
    {
        $callback = function ($a, $b) {
            if (!isset($a['weight'])) {
                return 1;
            }
            if (!isset($b['weight'])) {
                return -1;
            }
            if ($a['weight'] == $b['weight']) {
                return 0;
            }

            return ($a['weight'] < $b['weight']) ? -1 : 1;
        };

        if ($array instanceof CollectionInterface) {
            $array = $array->toArray();
        }
        if (is_array($array)) {
            usort($array, $callback);
        }

        return $array;
    }

    /**
     * Sort by date.
     *
     * @param CollectionInterface|array $array
     *
     * @return mixed
     */
    public function sortByDate($array)
    {
        $callback = function ($a, $b) {
            if (!isset($a['date'])) {
                return -1;
            }
            if (!isset($b['date'])) {
                return 1;
            }
            if ($a['date'] == $b['date']) {
                return 0;
            }

            return ($a['date'] > $b['date']) ? -1 : 1;
        };

        if ($array instanceof CollectionInterface) {
            $array = $array->toArray();
        }
        if (is_array($array)) {
            usort($array, $callback);
        }

        return $array;
    }

    /**
     * Create an URL.
     *
     * $options[
     *     'canonical' => null,
     *     'addhash'   => true,
     *     'format'    => 'json',
     * ];
     *
     * @param string|Page|null $value
     * @param array|null       $options
     *
     * @return string|null
     */
    public function createUrl($value = null, $options = null): ?string
    {
        $base = '';
        $baseurl = $this->config->get('site.baseurl');
        $hash = md5($this->config->get('site.time'));
        $canonical = null;
        $addhash = true;
        $format = 'html';
<<<<<<< HEAD
        // options
=======

        // handle options
>>>>>>> dbfc4afb
        if (isset($options['canonical'])) {
            $canonical = $options['canonical'];
        }
        if (is_bool($options)) { // backward compatibility
            $canonical = $options;
        }
        if (isset($options['addhash'])) {
            $addhash = $options['addhash'];
        }
        if (isset($options['format'])) {
            $format = $options['format'];
        }
<<<<<<< HEAD
        // baseurl
        if ($env->getGlobals()['site']['canonicalurl'] === true || $canonical === true) {
=======
        // set baseurl
        if ($this->config->get('site.canonicalurl') === true || $canonical === true) {
>>>>>>> dbfc4afb
            $base = rtrim($baseurl, '/');
        }
        if ($canonical === false) {
            $base = '';
        }

        // Page item
        if ($value instanceof Page) {
            $url = $value->getUrl($format, $this->config);
            $url = $base.'/'.ltrim($url, '/');
        } else {
            // string
            if (preg_match('~^(?:f|ht)tps?://~i', $value)) { // external URL
                $url = $value;
            } else {
                if (false !== strpos($value, '.')) { // ressource URL (with a dot for extension)
                    $url = $value;
                    if ($addhash) {
                        $url .= '?'.$hash;
                    }
                    $url = $base.'/'.ltrim($url, '/');
                } else {
                    $url = $base.'/';
                    if (!empty($value)) { // value == page ID
                        $pageId = $this->slugifyFilter($value);
                        if ($this->builder->getPages()->has($pageId)) {
                            $page = $this->builder->getPages()->get($pageId);
                            if ($page instanceof Page) {
                                $url = $this->createUrl($page, $options);
                            }
                        }
                    }
                }
            }
        }

        return $url;
    }

    /**
     * Minify a CSS or a JS file.
     *
     * @param string $path
     *
     * @throws Exception
     *
     * @return string
     */
    public function minify(string $path): string
    {
        $filePath = $this->outputPath.'/'.$path;
        if (is_file($filePath)) {
            $extension = (new \SplFileInfo($filePath))->getExtension();
            switch ($extension) {
                case 'css':
                    $minifier = new Minify\CSS($filePath);
                    break;
                case 'js':
                    $minifier = new Minify\JS($filePath);
                    break;
                default:
                    throw new Exception(sprintf("File '%s' should be a '.css' or a '.js'!", $path));
            }
            $minifier->minify($filePath);

            return $path;
        }

        throw new Exception(sprintf("File '%s' doesn't exist!", $path));
    }

    /**
     * Minify CSS.
     *
     * @param string $value
     *
     * @return string
     */
    public function minifyCss(string $value): string
    {
        $minifier = new Minify\CSS($value);

        return $minifier->minify();
    }

    /**
     * Minify JS.
     *
     * @param string $value
     *
     * @return string
     */
    public function minifyJs(string $value): string
    {
        $minifier = new Minify\JS($value);

        return $minifier->minify();
    }

    /**
     * Compile style file to CSS.
     *
     * @param string $path
     *
     * @throws Exception
     *
     * @return string
     */
    public function toCss(string $path): string
    {
        $filePath = $this->outputPath.'/'.$path;
        $subPath = substr($path, 0, strrpos($path, '/'));

        if (is_file($filePath)) {
            $extension = (new \SplFileInfo($filePath))->getExtension();
            switch ($extension) {
                case 'scss':
                    $scssPhp = new Compiler();
                    $scssPhp->setImportPaths($this->outputPath.'/'.$subPath);
                    $targetPath = preg_replace('/scss/m', 'css', $path);

                    // compile if target file doesn't exists
                    if (!$this->fileSystem->exists($this->outputPath.'/'.$targetPath)) {
                        $scss = file_get_contents($filePath);
                        $css = $scssPhp->compile($scss);
                        $this->fileSystem->dumpFile($this->outputPath.'/'.$targetPath, $css);
                    }

                    return $targetPath;
                default:
                    throw new Exception(sprintf("File '%s' should be a '.scss'!", $path));
            }
        }

        throw new Exception(sprintf("File '%s' doesn't exist!", $path));
    }

    /**
     * Compile SCSS string to CSS.
     *
     * @param string $value
     *
     * @return string
     */
    public function scssToCss(string $value): string
    {
        $scss = new Compiler();

        return $scss->compile($value);
    }

    /**
     * Read $lenght first characters of a string and add a suffix.
     *
     * @param string $string
     * @param int    $length
     * @param string $suffix
     *
     * @return string
     */
    public function excerpt(string $string, int $length = 450, string $suffix = ' …'): string
    {
        $string = str_replace('</p>', '<br /><br />', $string);
        $string = trim(strip_tags($string, '<br>'), '<br />');
        if (mb_strlen($string) > $length) {
            $string = mb_substr($string, 0, $length);
            $string .= $suffix;
        }

        return $string;
    }

    /**
     * Read characters before '<!-- excerpt -->'.
     *
     * @param string $string
     *
     * @return string
     */
    public function excerptHtml(string $string): string
    {
        // https://regex101.com/r/mA2mG0/3
        $pattern = '^(.*)[\n\r\s]*<!-- excerpt -->[\n\r\s]*(.*)$';
        preg_match(
            '/'.$pattern.'/s',
            $string,
            $matches
        );
        if (empty($matches)) {
            return $string;
        }

        return trim($matches[1]);
    }

    /**
     * Calculate estimated time to read a text.
     *
     * @param string $text
     *
     * @return string
     */
    public function readtime(string $text): string
    {
        $words = str_word_count(strip_tags($text));
        $min = floor($words / 200);
        if ($min === 0) {
            return '1';
        }

        return (string) $min;
    }

    /**
     * Hash file with sha384.
     *
     * @param string $path
     *
     * @return string|null
     */
    public function hashFile(string $path): ?string
    {
        if (is_file($filePath = $this->outputPath.'/'.$path)) {
            return sprintf('sha384-%s', base64_encode(hash_file('sha384', $filePath, true)));
        }
    }

    /**
     * Gets the value of an environment variable.
     *
     * @param string $var
     *
     * @return string|false
     */
    public function getEnv($var): ?string
    {
        return getenv($var);
    }
}<|MERGE_RESOLUTION|>--- conflicted
+++ resolved
@@ -249,12 +249,8 @@
         $canonical = null;
         $addhash = true;
         $format = 'html';
-<<<<<<< HEAD
-        // options
-=======
 
         // handle options
->>>>>>> dbfc4afb
         if (isset($options['canonical'])) {
             $canonical = $options['canonical'];
         }
@@ -267,13 +263,8 @@
         if (isset($options['format'])) {
             $format = $options['format'];
         }
-<<<<<<< HEAD
-        // baseurl
-        if ($env->getGlobals()['site']['canonicalurl'] === true || $canonical === true) {
-=======
         // set baseurl
         if ($this->config->get('site.canonicalurl') === true || $canonical === true) {
->>>>>>> dbfc4afb
             $base = rtrim($baseurl, '/');
         }
         if ($canonical === false) {
