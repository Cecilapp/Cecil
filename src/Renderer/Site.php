--- conflicted
+++ resolved
@@ -100,13 +100,7 @@
     }
 
     /**
-<<<<<<< HEAD
-     * Returns all pages, by language.
-=======
      * Returns all pages, in the current language.
-     *
-     * @return \Cecil\Collection\Page\Collection
->>>>>>> e30b6462
      */
     public function getPages(): \Cecil\Collection\Page\Collection
     {
@@ -121,13 +115,7 @@
     }
 
     /**
-<<<<<<< HEAD
-     * Returns all pages, with translations.
-=======
      * Returns all pages, regardless of their translation.
-     *
-     * @return \Cecil\Collection\Page\Collection
->>>>>>> e30b6462
      */
     public function getAllPages(): \Cecil\Collection\Page\Collection
     {
