--- conflicted
+++ resolved
@@ -62,19 +62,12 @@
         $this->twig->addExtension(new \Twig\Extension\StringLoaderExtension());
         // internationalisation
         if (extension_loaded('intl')) {
-<<<<<<< HEAD
-            $this->twig->addExtension(new \Twig\Extensions\IntlExtension());
-        }
-        if (extension_loaded('gettext')) {
-            $this->twig->addExtension(new \Twig\Extensions\I18nExtension());
-=======
             $this->twig->addExtension(new \Twig_Extensions_Extension_Intl());
             $builder->getLogger()->debug('Intl extension is loaded');
         }
         if (extension_loaded('gettext')) {
             $this->twig->addExtension(new \Twig_Extensions_Extension_I18n());
             $builder->getLogger()->debug('Gettext extension is loaded');
->>>>>>> 7a917353
         }
         if ($builder->isDebug()) {
             // dump()
