<?php

declare(strict_types=1);

/*
 * This file is part of Cecil.
 *
 * Copyright (c) Arnaud Ligny <arnaud@ligny.fr>
 *
 * For the full copyright and license information, please view the LICENSE
 * file that was distributed with this source code.
 */

namespace Cecil\Renderer;

use Cecil\Builder;
use Cecil\Renderer\Twig\Extension as TwigExtension;

/**
 * Class Twig.
 */
class Twig implements RendererInterface
{
    /** @var \Twig\Environment */
    protected $twig;

    /** @var string */
    protected $templatesDir;

    /** @var \Twig\Profiler\Profile */
    public $profile;

    /**
     * {@inheritdoc}
     */
    public function __construct(Builder $builder, $templatesPath)
    {
        // load layouts
        $loader = new \Twig\Loader\FilesystemLoader($templatesPath);
        // default options
        $loaderOptions = [
            'debug'            => $builder->isDebug(),
            'strict_variables' => true,
            'autoescape'       => false,
            'auto_reload'      => true,
            'cache'            => false,
        ];
        // use Twig cache?
        if ($builder->getConfig()->get('cache.templates.enabled')) {
            $templatesCachePath = \Cecil\Util::joinFile(
                $builder->getConfig()->getCachePath(),
                (string) $builder->getConfig()->get('cache.templates.dir')
            );
            $loaderOptions = array_replace($loaderOptions, ['cache' => $templatesCachePath]);
        }
        // create the Twig instance
        $this->twig = new \Twig\Environment($loader, $loaderOptions);
        // set date format
        $this->twig->getExtension(\Twig\Extension\CoreExtension::class)
            ->setDateFormat($builder->getConfig()->get('date.format'));
        // set timezone
        if ($builder->getConfig()->has('date.timezone')) {
            $this->twig->getExtension(\Twig\Extension\CoreExtension::class)
                ->setTimezone($builder->getConfig()->get('date.timezone'));
        }
        // adds extensions
        $this->twig->addExtension(new TwigExtension($builder));
        $this->twig->addExtension(new \Twig\Extension\StringLoaderExtension());
        // internationalisation
        if (extension_loaded('intl')) {
<<<<<<< HEAD
            $this->twig->addExtension(new \Twig_Extensions_Extension_Intl());
            $this->twig->registerUndefinedFilterCallback(function ($name) {
                switch ($name) {
                    case 'localizeddate':
                        return new \Twig\TwigFilter($name, 'date');
                        break;
                }

                return false;
            });
=======
            $this->twig->addExtension(new \Twig\Extensions\IntlExtension());
            $builder->getLogger()->debug('Intl extension is loaded');
>>>>>>> ed60de50
        }
        if (extension_loaded('gettext')) {
            $this->twig->addExtension(new \Twig\Extensions\I18nExtension());
            $builder->getLogger()->debug('Gettext extension is loaded');
        }
        if ($builder->isDebug()) {
            // dump()
            $this->twig->addExtension(new \Twig\Extension\DebugExtension());
            // profiler
            $this->profile = new \Twig\Profiler\Profile();
            $this->twig->addExtension(new \Twig\Extension\ProfilerExtension($this->profile));
        }
    }

    /**
     * {@inheritdoc}
     */
    public function addGlobal(string $name, $value): void
    {
        $this->twig->addGlobal($name, $value);
    }

    /**
     * {@inheritdoc}
     */
    public function render(string $template, array $variables): string
    {
        return $this->twig->render($template, $variables);
    }
}<|MERGE_RESOLUTION|>--- conflicted
+++ resolved
@@ -68,8 +68,9 @@
         $this->twig->addExtension(new \Twig\Extension\StringLoaderExtension());
         // internationalisation
         if (extension_loaded('intl')) {
-<<<<<<< HEAD
-            $this->twig->addExtension(new \Twig_Extensions_Extension_Intl());
+            $this->twig->addExtension(new \Twig\Extensions\IntlExtension());
+            $builder->getLogger()->debug('Intl extension is loaded');
+            // filters fallabck
             $this->twig->registerUndefinedFilterCallback(function ($name) {
                 switch ($name) {
                     case 'localizeddate':
@@ -79,10 +80,6 @@
 
                 return false;
             });
-=======
-            $this->twig->addExtension(new \Twig\Extensions\IntlExtension());
-            $builder->getLogger()->debug('Intl extension is loaded');
->>>>>>> ed60de50
         }
         if (extension_loaded('gettext')) {
             $this->twig->addExtension(new \Twig\Extensions\I18nExtension());
