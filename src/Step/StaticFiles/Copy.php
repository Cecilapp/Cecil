<?php

declare(strict_types=1);

/*
 * This file is part of Cecil.
 *
 * Copyright (c) Arnaud Ligny <arnaud@ligny.fr>
 *
 * For the full copyright and license information, please view the LICENSE
 * file that was distributed with this source code.
 */

namespace Cecil\Step\StaticFiles;

use Cecil\Exception\RuntimeException;
use Cecil\Step\AbstractStep;
use Cecil\Util;
use Symfony\Component\Finder\Finder;

/**
 * Copying static files to site root.
 */
class Copy extends AbstractStep
{
    protected $count = 0;

    /**
     * {@inheritdoc}
     */
    public function getName(): string
    {
        return 'Copying static';
    }

    /**
     * {@inheritdoc}
     */
    public function init(array $options): void
    {
        if ($options['dry-run']) {
            return;
        }

        // reset output directory only if it's not partial rendering
<<<<<<< HEAD
        if (empty($options['render-only-path'])) {
=======
        if (empty($options['render-subset'])) {
>>>>>>> c2da2e84
            Util\File::getFS()->remove($this->config->getOutputPath());
            Util\File::getFS()->mkdir($this->config->getOutputPath());
        }

        $this->canProcess = true;
    }

    /**
     * {@inheritdoc}
     */
    public function process(): void
    {
        $target = (string) $this->config->get('static.target');
        $exclude = (array) $this->config->get('static.exclude');

        // copying assets in debug mode (for source maps)
        if ($this->builder->isDebug() && $this->config->isEnabled('assets.compile.sourcemap')) {
            // copying content of '<theme>/assets/' dir if exists
            if ($this->config->hasTheme()) {
                $themes = array_reverse($this->config->getTheme());
                foreach ($themes as $theme) {
                    $this->copy($this->config->getThemeDirPath($theme, 'assets'));
                }
            }
            // copying content of 'assets/' dir if exists
            $this->copy($this->config->getAssetsPath());
            // cancel exclusion for static files (see below)
            $exclude = [];
        }

        // copying content of '<theme>/static/' dir if exists
        if ($this->config->hasTheme()) {
            $themes = array_reverse($this->config->getTheme());
            foreach ($themes as $theme) {
                $this->copy($this->config->getThemeDirPath($theme, 'static'), $target, $exclude);
            }
        }

        // copying content of 'static/' dir if exists
        $this->copy($this->config->getStaticPath(), $target, $exclude);

        // copying mounts
        if ($this->config->get('static.mounts')) {
            foreach ((array) $this->config->get('static.mounts') as $source => $destination) {
                $this->copy(Util::joinFile($this->config->getStaticPath(), (string) $source), (string) $destination);
            }
        }

        if ($this->count === 0) {
            $this->builder->getLogger()->info('Nothing to copy');

            return;
        }
        $this->builder->getLogger()->info('Files copied', ['progress' => [$this->count, $this->count]]);
    }

    /**
     * Copying a file or files in a directory from $from (if exists) to $to (relative to output path).
     * Exclude files or directories with $exclude array.
     */
    protected function copy(string $from, ?string $to = null, ?array $exclude = null): void
    {
        try {
            if (Util\File::getFS()->exists($from)) {
                // copy a file
                if (is_file($from)) {
                    Util\File::getFS()->copy($from, Util::joinFile($this->config->getOutputPath(), $to), true);

                    return;
                }
                // copy a directory
                $finder = Finder::create()
                    ->files()
                    ->in($from)
                    ->ignoreDotFiles(false);
                // exclude files or directories
                if (\is_array($exclude)) {
                    $finder->notPath($exclude);
                    $finder->notName($exclude);
                }
                $this->count += $finder->count();
                Util\File::getFS()->mirror(
                    $from,
                    Util::joinFile($this->config->getOutputPath(), $to ?? ''),
                    $finder,
                    ['override' => true]
                );
            }
        } catch (\Exception $e) {
            throw new RuntimeException(\sprintf('Error during static files copy: %s', $e->getMessage()));
        }
    }
}<|MERGE_RESOLUTION|>--- conflicted
+++ resolved
@@ -43,11 +43,7 @@
         }
 
         // reset output directory only if it's not partial rendering
-<<<<<<< HEAD
-        if (empty($options['render-only-path'])) {
-=======
         if (empty($options['render-subset'])) {
->>>>>>> c2da2e84
             Util\File::getFS()->remove($this->config->getOutputPath());
             Util\File::getFS()->mkdir($this->config->getOutputPath());
         }
