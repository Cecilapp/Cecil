--- conflicted
+++ resolved
@@ -66,11 +66,7 @@
         $optimized = 0;
 
         // setup processor
-<<<<<<< HEAD
 	    //
-=======
-        //
->>>>>>> b4a1de9c
 
         /* @var $file \Symfony\Component\Finder\SplFileInfo */
         foreach ($files as $file) {
