--- conflicted
+++ resolved
@@ -450,12 +450,7 @@
     /**
      * Implements \ArrayAccess.
      */
-<<<<<<< HEAD
-    #[\ReturnTypeWillChange]
-    public function offsetSet($offset, $value)
-=======
     public function offsetSet($offset, $value): void
->>>>>>> 4dbe191f
     {
         if (!is_null($offset)) {
             $this->data[$offset] = $value;
@@ -465,12 +460,7 @@
     /**
      * Implements \ArrayAccess.
      */
-<<<<<<< HEAD
-    #[\ReturnTypeWillChange]
-    public function offsetExists($offset)
-=======
     public function offsetExists($offset): bool
->>>>>>> 4dbe191f
     {
         return isset($this->data[$offset]);
     }
@@ -478,12 +468,7 @@
     /**
      * Implements \ArrayAccess.
      */
-<<<<<<< HEAD
-    #[\ReturnTypeWillChange]
-    public function offsetUnset($offset)
-=======
     public function offsetUnset($offset): void
->>>>>>> 4dbe191f
     {
         unset($this->data[$offset]);
     }
