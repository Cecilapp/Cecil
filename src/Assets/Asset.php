<?php

declare(strict_types=1);

/*
 * This file is part of Cecil.
 *
 * Copyright (c) Arnaud Ligny <arnaud@ligny.fr>
 *
 * For the full copyright and license information, please view the LICENSE
 * file that was distributed with this source code.
 */

namespace Cecil\Assets;

use Cecil\Assets\Image\Optimizer;
use Cecil\Builder;
use Cecil\Collection\Page\Page;
use Cecil\Config;
use Cecil\Exception\ConfigException;
use Cecil\Exception\RuntimeException;
use Cecil\Url;
use Cecil\Util;
use MatthiasMullie\Minify;
use ScssPhp\ScssPhp\Compiler;
use ScssPhp\ScssPhp\OutputStyle;
use wapmorgan\Mp3Info\Mp3Info;

class Asset implements \ArrayAccess
{
    /** @var Builder */
    protected $builder;

    /** @var Config */
    protected $config;

    /** @var array */
    protected $data = [];

    /** @var bool */
    protected $fingerprinted = false;

    /** @var bool */
    protected $compiled = false;

    /** @var bool */
    protected $minified = false;

    /**
     * Creates an Asset from a file path, an array of files path or an URL.
     * Options:
     * [
     *     'fingerprint' => <bool>,
     *     'minify' => <bool>,
     *     'optimize' => <bool>,
     *     'filename' => <string>,
     *     'ignore_missing' => <bool>,
     *     'remote_fallback' => <string>,
     *     'force_slash' => <bool>
     * ]
     *
     * @param Builder      $builder
     * @param string|array $paths
     * @param array|null   $options
     *
     * @throws RuntimeException
     */
    public function __construct(Builder $builder, string|array $paths, array|null $options = null)
    {
        $this->builder = $builder;
        $this->config = $builder->getConfig();
        $paths = \is_array($paths) ? $paths : [$paths];
        // checks path(s)
        array_walk($paths, function ($path) {
            // must be a string
            if (!\is_string($path)) {
                throw new RuntimeException(\sprintf('The path of an asset must be a string ("%s" given).', \gettype($path)));
            }
            // can't be empty
            if (empty($path)) {
                throw new RuntimeException('The path of an asset can\'t be empty.');
            }
            // can't be relative
            if (substr($path, 0, 2) == '..') {
                throw new RuntimeException(\sprintf('The path of asset "%s" is wrong: it must be directly relative to `assets` or `static` directory, or a remote URL.', $path));
            }
        });
        $this->data = [
            'file'     => '',    // absolute file path
            'files'    => [],    // array of absolute files path
            'path'     => '',    // public path
            'url'      => null,  // URL if it's a remote file
            'missing'  => false, // if file not found but missing allowed: 'missing' is true
            'ext'      => '',    // file extension
            'type'     => '',    // file type (e.g.: image, audio, video, etc.)
            'subtype'  => '',    // file media type (e.g.: image/png, audio/mp3, etc.)
            'size'     => 0,     // file size (in bytes)
            'width'    => 0,     // image width (in pixels)
            'height'   => 0,     // image height (in pixels)
            'exif'     => [],    // image exif data
            'content'  => '',    // file content
        ];

        // handles options
        $fingerprint = $this->config->isEnabled('assets.fingerprint');
        $minify = $this->config->isEnabled('assets.minify');
        $optimize = $this->config->isEnabled('assets.images.optimize');
        $filename = '';
        $ignore_missing = false;
        $remote_fallback = null;
        $force_slash = true;
        extract(\is_array($options) ? $options : [], EXTR_IF_EXISTS);

        // locate file(s) and get content
        $pathsCount = \count($paths);
        for ($i = 0; $i < $pathsCount; $i++) {
            try {
                $this->data['missing'] = false;
                $locate = $this->locateFile($paths[$i], $remote_fallback);
                $file = $locate['file'];
                $path = $locate['path'];
                $type = Util\File::getMediaType($file)[0];
                if ($i > 0) { // bundle
                    if ($type != $this->data['type']) {
                        throw new RuntimeException(\sprintf('Asset bundle type error (%s != %s).', $type, $this->data['type']));
                    }
                }
                $this->data['file'] = $file;
                $this->data['files'][] = $file;
                $this->data['path'] = $path;
                $this->data['url'] = Util\File::isRemote($paths[$i]) ? $paths[$i] : null;
                $this->data['ext'] = Util\File::getExtension($file);
                $this->data['type'] = $type;
                $this->data['subtype'] = Util\File::getMediaType($file)[1];
                $this->data['size'] += filesize($file);
                $this->data['content'] .= Util\File::fileGetContents($file);
                // bundle default filename
                if ($pathsCount > 1 && empty($filename)) {
                    switch ($this->data['ext']) {
                        case 'scss':
                        case 'css':
                            $filename = 'styles.css';
                            break;
                        case 'js':
                            $filename = 'scripts.js';
                            break;
                        default:
                            throw new RuntimeException(\sprintf('Asset bundle supports %s files only.', '.scss, .css and .js'));
                    }
                }
                // bundle filename and path
                if (!empty($filename)) {
                    $this->data['path'] = '/' . ltrim($filename, '/');
                }
                // force root slash
                if ($force_slash) {
                    $this->data['path'] = '/' . ltrim($this->data['path'], '/');
                }
            } catch (RuntimeException $e) {
                if ($ignore_missing) {
                    $this->data['missing'] = true;
                    continue;
                }
                throw new RuntimeException(\sprintf('Can\'t handle asset "%s" (%s).', $paths[$i], $e->getMessage()));
            }
<<<<<<< HEAD
        }

        // missing
        if ($this->data['missing']) {
            return;
        }

        // cache
        $cache = new Cache($this->builder, 'assets');
        $cacheKey = $cache->createKeyFromAsset($this);
        if (!$cache->has($cacheKey)) {
            // image: width, height and exif
            if ($this->data['type'] == 'image') {
                $this->data['width'] = $this->getWidth();
                $this->data['height'] = $this->getHeight();
                if ($this->data['subtype'] == 'image/jpeg') {
                    $this->data['exif'] = Util\File::readExif($this->data['file']);
                }
            }
=======
>>>>>>> 15166ac4
            $cache->set($cacheKey, $this->data);
            $this->builder->getLogger()->debug(\sprintf('Asset created: "%s"', $this->data['path']));
            // optimizing images files (in cache)
            if ($optimize && $this->data['type'] == 'image' && !$this->isImageInCdn()) {
                $this->optimize($cache->getContentFilePathname($this->data['path']), $this->data['path']);
            }
        }
        $this->data = $cache->get($cacheKey);
<<<<<<< HEAD

        // compiling Sass files
        $this->compile();
=======
        // fingerprinting
        if ($fingerprint) {
            $this->fingerprint();
        }
        // compiling (Sass files)
        if ((bool) $this->config->get('assets.compile.enabled')) {
            $this->compile();
        }
>>>>>>> 15166ac4
        // minifying (CSS and JavScript files)
        if ($minify) {
            $this->minify();
        }
        // fingerprinting
        if ($fingerprint) {
            $this->fingerprint();
        }
    }

    /**
     * Returns path.
     */
    public function __toString(): string
    {
        $this->save();

        if ($this->isImageInCdn()) {
            return $this->buildImageCdnUrl();
        }

        if ($this->builder->getConfig()->isEnabled('canonicalurl')) {
            return (string) new Url($this->builder, $this->data['path'], ['canonical' => true]);
        }

        return $this->data['path'];
    }

    /**
<<<<<<< HEAD
=======
     * Add hash to the file name.
     */
    public function fingerprint(): self
    {
        if ($this->fingerprinted) {
            return $this;
        }

        $cache = new Cache($this->builder, 'assets');
        $cacheKey = $cache->createKeyFromAsset($this, ['fingerprint']);
        if (!$cache->has($cacheKey)) {
            $fingerprint = hash('md5', $this->data['content']);
            $this->data['path'] = preg_replace(
                '/\.' . $this->data['ext'] . '$/m',
                ".$fingerprint." . $this->data['ext'],
                $this->data['path']
            );
            $cache->set($cacheKey, $this->data);
            $this->builder->getLogger()->debug(\sprintf('Asset fingerprinted: "%s"', $this->data['path']));
        }
        $this->data = $cache->get($cacheKey);

        $this->fingerprinted = true;

        return $this;
    }

    /**
>>>>>>> 15166ac4
     * Compiles a SCSS.
     *
     * @throws RuntimeException
     */
    public function compile(): self
    {
        if ($this->compiled) {
            return $this;
        }

        if ($this->data['ext'] != 'scss') {
            return $this;
        }

        $cache = new Cache($this->builder, 'assets');
        $cacheKey = $cache->createKeyFromAsset($this, ['compiled']);
        if (!$cache->has($cacheKey)) {
            $scssPhp = new Compiler();
            // import paths
            $importDir = [];
            $importDir[] = Util::joinPath($this->config->getStaticPath());
            $importDir[] = Util::joinPath($this->config->getAssetsPath());
            $scssDir = (array) $this->config->get('assets.compile.import');
            $themes = $this->config->getTheme() ?? [];
            foreach ($scssDir as $dir) {
                $importDir[] = Util::joinPath($this->config->getStaticPath(), $dir);
                $importDir[] = Util::joinPath($this->config->getAssetsPath(), $dir);
                $importDir[] = Util::joinPath(\dirname($this->data['file']), $dir);
                foreach ($themes as $theme) {
                    $importDir[] = Util::joinPath($this->config->getThemeDirPath($theme, "static/$dir"));
                    $importDir[] = Util::joinPath($this->config->getThemeDirPath($theme, "assets/$dir"));
                }
            }
            $scssPhp->setQuietDeps(true);
            $scssPhp->setImportPaths(array_unique($importDir));
            // source map
            if ($this->builder->isDebug() && $this->config->isEnabled('assets.compile.sourcemap')) {
                $importDir = [];
                $assetDir = (string) $this->config->get('assets.dir');
                $assetDirPos = strrpos($this->data['file'], DIRECTORY_SEPARATOR . $assetDir . DIRECTORY_SEPARATOR);
                $fileRelPath = substr($this->data['file'], $assetDirPos + 8);
                $filePath = Util::joinFile($this->config->getOutputPath(), $fileRelPath);
                $importDir[] = \dirname($filePath);
                foreach ($scssDir as $dir) {
                    $importDir[] = Util::joinFile($this->config->getOutputPath(), $dir);
                }
                $scssPhp->setImportPaths(array_unique($importDir));
                $scssPhp->setSourceMap(Compiler::SOURCE_MAP_INLINE);
                $scssPhp->setSourceMapOptions([
                    'sourceMapBasepath' => Util::joinPath($this->config->getOutputPath()),
                    'sourceRoot'        => '/',
                ]);
            }
            // output style
            $outputStyles = ['expanded', 'compressed'];
            $outputStyle = strtolower((string) $this->config->get('assets.compile.style'));
            if (!\in_array($outputStyle, $outputStyles)) {
                throw new ConfigException(\sprintf('"%s" value must be "%s".', 'assets.compile.style', implode('" or "', $outputStyles)));
            }
            $scssPhp->setOutputStyle($outputStyle == 'compressed' ? OutputStyle::COMPRESSED : OutputStyle::EXPANDED);
            // variables
            $variables = $this->config->get('assets.compile.variables');
            if (!empty($variables)) {
                $variables = array_map('ScssPhp\ScssPhp\ValueConverter::parseValue', $variables);
                $scssPhp->replaceVariables($variables);
            }
            // debug
            if ($this->builder->isDebug()) {
                $scssPhp->setQuietDeps(false);
                $this->builder->getLogger()->debug(\sprintf("SCSS compiler imported paths:\n%s", Util\Str::arrayToList(array_unique($importDir))));
            }
            // update data
            $this->data['path'] = preg_replace('/sass|scss/m', 'css', $this->data['path']);
            $this->data['ext'] = 'css';
            $this->data['type'] = 'text';
            $this->data['subtype'] = 'text/css';
            $this->data['content'] = $scssPhp->compileString($this->data['content'])->getCss();
            $this->data['size'] = \strlen($this->data['content']);
            $cache->set($cacheKey, $this->data);
            $this->compiled = true;
            $this->builder->getLogger()->debug(\sprintf('Asset compiled: "%s"', $this->data['path']));
        }
        $this->data = $cache->get($cacheKey);

        return $this;
    }

    /**
     * Minifying a CSS or a JS.
     *
     * @throws RuntimeException
     */
    public function minify(): self
    {
        // in debug mode, disable minify to preserve inline source map
        if ($this->builder->isDebug() && $this->config->isEnabled('assets.compile.sourcemap')) {
            return $this;
        }

        if ($this->data['ext'] != 'css' && $this->data['ext'] != 'js') {
            return $this;
        }

        if (substr($this->data['path'], -8) == '.min.css' || substr($this->data['path'], -7) == '.min.js') {
            $this->minified = true;
        }

        if ($this->minified) {
            return $this;
        }

        if ($this->data['ext'] == 'scss') {
            $this->compile();
        }

        $cache = new Cache($this->builder, 'assets');
        $cacheKey = $cache->createKeyFromAsset($this, ['minified']);
        if (!$cache->has($cacheKey)) {
            switch ($this->data['ext']) {
                case 'css':
                    $minifier = new Minify\CSS($this->data['content']);
                    break;
                case 'js':
                    $minifier = new Minify\JS($this->data['content']);
                    break;
                default:
                    throw new RuntimeException(\sprintf('Not able to minify "%s".', $this->data['path']));
            }
            $this->data['content'] = $minifier->minify();
            $this->data['size'] = \strlen($this->data['content']);
            $cache->set($cacheKey, $this->data);
            $this->minified = true;
            $this->builder->getLogger()->debug(\sprintf('Asset minified: "%s"', $this->data['path']));
        }
        $this->data = $cache->get($cacheKey);

        return $this;
    }

    /**
     * Add hash to the file name.
     */
    public function fingerprint(): self
    {
        if ($this->fingerprinted) {
            return $this;
        }

        $cache = new Cache($this->builder, 'assets');
        $cacheKey = $cache->createKeyFromAsset($this, ['fingerprinted']);
        if (!$cache->has($cacheKey)) {
            $hash = hash('md5', $this->data['content']);
            $this->data['path'] = preg_replace(
                '/\.' . $this->data['ext'] . '$/m',
                ".$hash." . $this->data['ext'],
                $this->data['path']
            );
            $cache->set($cacheKey, $this->data);
            $this->fingerprinted = true;
            $this->builder->getLogger()->debug(\sprintf('Asset fingerprinted: "%s"', $this->data['path']));
        }
        $this->data = $cache->get($cacheKey);

        return $this;
    }

    /**
     * Optimizing $filepath image.
     * Returns the new file size.
     */
    public function optimize(string $filepath, string $path): int
    {
        $quality = (int) $this->config->get('assets.images.quality');
        $message = \sprintf('Asset processed: "%s"', $path);
        $sizeBefore = filesize($filepath);
        Optimizer::create($quality)->optimize($filepath);
        $sizeAfter = filesize($filepath);
        if ($sizeAfter < $sizeBefore) {
            $message = \sprintf(
                'Asset optimized: "%s" (%s Ko -> %s Ko)',
                $path,
                ceil($sizeBefore / 1000),
                ceil($sizeAfter / 1000)
            );
        }
        $this->builder->getLogger()->debug($message);

        return $sizeAfter;
    }

    /**
     * Resizes an image with a new $width.
     *
     * @throws RuntimeException
     */
    public function resize(int $width): self
    {
        if ($this->data['missing']) {
            throw new RuntimeException(\sprintf('Not able to resize "%s": file not found.', $this->data['path']));
        }
        if ($this->data['type'] != 'image') {
            throw new RuntimeException(\sprintf('Not able to resize "%s": not an image.', $this->data['path']));
        }
        if ($width >= $this->data['width']) {
            return $this;
        }

        $assetResized = clone $this;
        $assetResized->data['width'] = $width;

        if ($this->isImageInCdn()) {
            $assetResized->data['height'] = round($this->data['height'] / ($this->data['width'] / $width));

            return $assetResized; // returns asset with the new dimensions only: CDN do the rest of the job
        }

        $quality = (int) $this->config->get('assets.images.quality');
        $cache = new Cache($this->builder, 'assets');
        $cacheKey = $cache->createKeyFromAsset($assetResized, ["{$width}x", "q$quality"]);
        if (!$cache->has($cacheKey)) {
            $assetResized->data['content'] = Image::resize($assetResized, $width, $quality);
            $assetResized->data['path'] = '/' . Util::joinPath(
                (string) $this->config->get('assets.target'),
                'thumbnails',
                (string) $width,
                $assetResized->data['path']
            );
            $assetResized->data['height'] = $assetResized->getHeight();
            $assetResized->data['size'] = \strlen($assetResized->data['content']);

            $cache->set($cacheKey, $assetResized->data);
            $this->builder->getLogger()->debug(\sprintf('Asset resized: "%s" (%sx)', $assetResized->data['path'], $width));
        }
        $assetResized->data = $cache->get($cacheKey);

        return $assetResized;
    }

    /**
     * Converts an image asset to $format format.
     *
     * @throws RuntimeException
     */
    public function convert(string $format, ?int $quality = null): self
    {
        if ($this->data['type'] != 'image') {
            throw new RuntimeException(\sprintf('Not able to convert "%s" (%s) to %s: not an image.', $this->data['path'], $this->data['type'], $format));
        }

        if ($quality === null) {
            $quality = (int) $this->config->get('assets.images.quality');
        }

        $asset = clone $this;
        $asset['ext'] = $format;
        $asset->data['subtype'] = "image/$format";

        if ($this->isImageInCdn()) {
            return $asset; // returns the asset with the new extension only: CDN do the rest of the job
        }

        $cache = new Cache($this->builder, 'assets');
        $tags = ["q$quality"];
        if ($this->data['width']) {
            array_unshift($tags, "{$this->data['width']}x");
        }
        $cacheKey = $cache->createKeyFromAsset($asset, $tags);
        if (!$cache->has($cacheKey)) {
            $asset->data['content'] = Image::convert($asset, $format, $quality);
            $asset->data['path'] = preg_replace('/\.' . $this->data['ext'] . '$/m', ".$format", $this->data['path']);
            $asset->data['size'] = \strlen($asset->data['content']);
            $cache->set($cacheKey, $asset->data);
            $this->builder->getLogger()->debug(\sprintf('Asset converted: "%s" (%s -> %s)', $asset->data['path'], $this->data['ext'], $format));
        }
        $asset->data = $cache->get($cacheKey);

        return $asset;
    }

    /**
     * Converts an image asset to WebP format.
     *
     * @throws RuntimeException
     */
    public function webp(?int $quality = null): self
    {
        return $this->convert('webp', $quality);
    }

    /**
     * Converts an image asset to AVIF format.
     *
     * @throws RuntimeException
     */
    public function avif(?int $quality = null): self
    {
        return $this->convert('avif', $quality);
    }

    /**
     * Implements \ArrayAccess.
     */
    #[\ReturnTypeWillChange]
    public function offsetSet($offset, $value): void
    {
        if (!\is_null($offset)) {
            $this->data[$offset] = $value;
        }
    }

    /**
     * Implements \ArrayAccess.
     */
    #[\ReturnTypeWillChange]
    public function offsetExists($offset): bool
    {
        return isset($this->data[$offset]);
    }

    /**
     * Implements \ArrayAccess.
     */
    #[\ReturnTypeWillChange]
    public function offsetUnset($offset): void
    {
        unset($this->data[$offset]);
    }

    /**
     * Implements \ArrayAccess.
     */
    #[\ReturnTypeWillChange]
    public function offsetGet($offset)
    {
        return isset($this->data[$offset]) ? $this->data[$offset] : null;
    }

    /**
     * Hashing content of an asset with the specified algo, sha384 by default.
     * Used for SRI (Subresource Integrity).
     *
     * @see https://developer.mozilla.org/fr/docs/Web/Security/Subresource_Integrity
     */
    public function getIntegrity(string $algo = 'sha384'): string
    {
        return \sprintf('%s-%s', $algo, base64_encode(hash($algo, $this->data['content'], true)));
    }

    /**
     * Returns MP3 file infos.
     *
     * @see https://github.com/wapmorgan/Mp3Info
     */
    public function getAudio(): Mp3Info
    {
        if ($this->data['type'] !== 'audio') {
            throw new RuntimeException(\sprintf('Not able to get audio infos of "%s".', $this->data['path']));
        }

        return new Mp3Info($this->data['file']);
    }

    /**
     * Returns MP4 file infos.
     *
     * @see https://github.com/clwu88/php-read-mp4info
     */
    public function getVideo(): array
    {
        if ($this->data['type'] !== 'video') {
            throw new RuntimeException(\sprintf('Not able to get video infos of "%s".', $this->data['path']));
        }

        return (array) \Clwu\Mp4::getInfo($this->data['file']);
    }

    /**
     * Returns the Data URL (encoded in Base64).
     *
     * @throws RuntimeException
     */
    public function dataurl(): string
    {
        if ($this->data['type'] == 'image' && !Image::isSVG($this)) {
            return Image::getDataUrl($this, (int) $this->config->get('assets.images.quality'));
        }

        return \sprintf('data:%s;base64,%s', $this->data['subtype'], base64_encode($this->data['content']));
    }

    /**
     * Adds asset path to the list of assets to save.
     *
     * @throws RuntimeException
     */
    public function save(): void
    {
        if ($this->data['missing']) {
            return;
        }

        $cache = new Cache($this->builder, 'assets');
        if (!Util\File::getFS()->exists($cache->getContentFilePathname($this->data['path']))) {
            throw new RuntimeException(
                \sprintf('Can\'t add "%s" to assets list: file not found.', $this->data['path'])
            );
        }

        $this->builder->addAsset($this->data['path']);
    }

    /**
     * Is the asset an image and is it in CDN?
     */
    public function isImageInCdn(): bool
    {
        if (
            $this->data['type'] == 'image'
            && $this->config->isEnabled('assets.images.cdn')
            && $this->data['ext'] != 'ico'
            && (Image::isSVG($this) && $this->config->isEnabled('assets.images.cdn.svg'))
        ) {
            return true;
        }
        // handle remote image?
        if ($this->data['url'] !== null && $this->config->isEnabled('assets.images.cdn.remote')) {
            return true;
        }

        return false;
    }

    /**
     * Builds a relative path from a URL.
     * Used for remote files.
     */
    public static function buildPathFromUrl(string $url): string
    {
        $host = parse_url($url, PHP_URL_HOST);
        $path = parse_url($url, PHP_URL_PATH);
        $query = parse_url($url, PHP_URL_QUERY);
        $ext = pathinfo(parse_url($url, PHP_URL_PATH), PATHINFO_EXTENSION);

        // Google Fonts hack
        if (Util\Str::endsWith($path, '/css') || Util\Str::endsWith($path, '/css2')) {
            $ext = 'css';
        }

        return Page::slugify(\sprintf('%s%s%s%s', $host, self::sanitize($path), $query ? "-$query" : '', $query && $ext ? ".$ext" : ''));
    }

    /**
     * Replaces some characters by '_'.
     */
    public static function sanitize(string $string): string
    {
        return str_replace(['<', '>', ':', '"', '\\', '|', '?', '*'], '_', $string);
    }

    /**
     * Returns local file path and updated path, or throw an exception.
     * Try to locate the file in:
     *   (1. remote file)
     *   1. assets
     *   2. themes/<theme>/assets
     *   3. static
     *   4. themes/<theme>/static
     *
     * @return array
     *
     * @throws RuntimeException
     *
     * @todo manage remote fallback
     */
    private function locateFile(string $path, ?string $remote_fallback = null): array
    {
        // remote file
        if (Util\File::isRemote($path)) {
            $url = $path;
            $path = self::buildPathFromUrl($path);
            $cache = new Cache($this->builder, 'assets/remote');
            if (!$cache->has($path)) {
                $cache->set($path, [
                    'content' => $this->getRemoteFileContent($url),
                    'path'    => $path,
                ]/*, \DateInterval::createFromDateString('7 days')*/);
            }
            return [
                'file' => $cache->getContentFilePathname($path),
                'path' => $path,
            ];
        }

        // checks in assets/
        $file = Util::joinFile($this->config->getAssetsPath(), $path);
        if (Util\File::getFS()->exists($file)) {
            return [
                'file' => $file,
                'path' => $path,
            ];
        }

        // checks in each themes/<theme>/assets/
        foreach ($this->config->getTheme() ?? [] as $theme) {
            $file = Util::joinFile($this->config->getThemeDirPath($theme, 'assets'), $path);
            if (Util\File::getFS()->exists($file)) {
                return [
                    'file' => $file,
                    'path' => $path,
                ];
            }
        }

        // checks in static/
        $file = Util::joinFile($this->config->getStaticTargetPath(), $path);
        if (Util\File::getFS()->exists($file)) {
            return [
                'file' => $file,
                'path' => $path,
            ];
        }

        // checks in each themes/<theme>/static/
        foreach ($this->config->getTheme() ?? [] as $theme) {
            $file = Util::joinFile($this->config->getThemeDirPath($theme, 'static'), $path);
            if (Util\File::getFS()->exists($file)) {
                return [
                    'file' => $file,
                    'path' => $path,
                ];
            }
        }

        throw new RuntimeException(\sprintf('Can\'t locate file "%s".', $path));
    }

    /**
     * Try to get remote file content.
     * Returns file content or throw an exception.
     *
     * @throws RuntimeException
     */
    private function getRemoteFileContent(string $path): string
    {
        $content = '';
        try {
            if (!Util\File::isRemoteExists($path)) {
                throw new RuntimeException(\sprintf('Remote file "%s" doesn\'t exists', $path));
            }
            if (false === $content = Util\File::fileGetContents($path, true)) {
                throw new RuntimeException(\sprintf('Can\'t get content of remote file "%s".', $path));
            }
            if (\strlen($content) <= 1) {
                throw new RuntimeException(\sprintf('Remote file "%s" is empty.', $path));
            }
        } catch (RuntimeException $e) {
            throw new RuntimeException($e->getMessage());
        }

        return $content;
    }

    /**
     * Returns the width of an image/SVG.
     *
     * @throws RuntimeException
     */
    private function getWidth(): int
    {
        if ($this->data['type'] != 'image') {
            return 0;
        }
        if (Image::isSVG($this) && false !== $svg = Image::getSvgAttributes($this)) {
            return (int) $svg->width;
        }
        if (false === $size = $this->getImageSize()) {
            throw new RuntimeException(\sprintf('Not able to get width of "%s".', $this->data['path']));
        }

        return $size[0];
    }

    /**
     * Returns the height of an image/SVG.
     *
     * @throws RuntimeException
     */
    private function getHeight(): int
    {
        if ($this->data['type'] != 'image') {
            return 0;
        }
        if (Image::isSVG($this) && false !== $svg = Image::getSvgAttributes($this)) {
            return (int) $svg->height;
        }
        if (false === $size = $this->getImageSize()) {
            throw new RuntimeException(\sprintf('Not able to get height of "%s".', $this->data['path']));
        }

        return $size[1];
    }

    /**
     * Returns image size informations.
     *
     * @see https://www.php.net/manual/function.getimagesize.php
     *
     * @return array|false
     */
    private function getImageSize()
    {
        if (!$this->data['type'] == 'image') {
            return false;
        }

        try {
            if (false === $size = getimagesizefromstring($this->data['content'])) {
                return false;
            }
        } catch (\Exception $e) {
            throw new RuntimeException(\sprintf('Handling asset "%s" failed: "%s"', $this->data['path'], $e->getMessage()));
        }

        return $size;
    }

    /**
     * Builds CDN image URL.
     */
    private function buildImageCdnUrl(): string
    {
        return str_replace(
            [
                '%account%',
                '%image_url%',
                '%width%',
                '%quality%',
                '%format%',
            ],
            [
                $this->config->get('assets.images.cdn.account') ?? '',
                ltrim($this->data['url'] ?? (string) new Url($this->builder, $this->data['path'], ['canonical' => $this->config->get('assets.images.cdn.canonical') ?? true]), '/'),
                $this->data['width'],
                (int) $this->config->get('assets.images.quality'),
                $this->data['ext'],
            ],
            (string) $this->config->get('assets.images.cdn.url')
        );
    }
}<|MERGE_RESOLUTION|>--- conflicted
+++ resolved
@@ -163,7 +163,6 @@
                 }
                 throw new RuntimeException(\sprintf('Can\'t handle asset "%s" (%s).', $paths[$i], $e->getMessage()));
             }
-<<<<<<< HEAD
         }
 
         // missing
@@ -183,8 +182,6 @@
                     $this->data['exif'] = Util\File::readExif($this->data['file']);
                 }
             }
-=======
->>>>>>> 15166ac4
             $cache->set($cacheKey, $this->data);
             $this->builder->getLogger()->debug(\sprintf('Asset created: "%s"', $this->data['path']));
             // optimizing images files (in cache)
@@ -193,28 +190,17 @@
             }
         }
         $this->data = $cache->get($cacheKey);
-<<<<<<< HEAD
 
         // compiling Sass files
         $this->compile();
-=======
+        // minifying (CSS and JavScript files)
+        if ($minify) {
+            $this->minify();
+        }
         // fingerprinting
         if ($fingerprint) {
             $this->fingerprint();
         }
-        // compiling (Sass files)
-        if ((bool) $this->config->get('assets.compile.enabled')) {
-            $this->compile();
-        }
->>>>>>> 15166ac4
-        // minifying (CSS and JavScript files)
-        if ($minify) {
-            $this->minify();
-        }
-        // fingerprinting
-        if ($fingerprint) {
-            $this->fingerprint();
-        }
     }
 
     /**
@@ -236,8 +222,6 @@
     }
 
     /**
-<<<<<<< HEAD
-=======
      * Add hash to the file name.
      */
     public function fingerprint(): self
@@ -266,7 +250,6 @@
     }
 
     /**
->>>>>>> 15166ac4
      * Compiles a SCSS.
      *
      * @throws RuntimeException
