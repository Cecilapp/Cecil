<!--
description: "Configure your website."
date: 2021-05-07
updated: 2025-01-29
-->
# Configuration

The website configuration is defined in a [YAML](https://en.wikipedia.org/wiki/YAML) file named `config.yml` by default and stored at the root:

```plaintext
<mywebsite>
└─ config.yml
```

_Example:_

```yaml
title: "Cecil"
baseline: "Your content driven static site generator."
baseurl: https://cecil.local/
language: en
```

## Options

### title

Main title of the site.

```yaml
title: "<site title>"
```

### baseline

Short description (~ 20 characters).

```yaml
baseline: "<baseline>"
```

### baseurl

The base URL.

```yaml
baseurl: <url>
```

_Example:_

```yaml
baseurl: http://localhost:8000/
```

:::important
`baseurl` should end with a trailing slash (`/`).
:::

### canonicalurl

If set to `true` the [`url()`](3-Templates.md#url) function will return the absolute URL (`false` by default).

```yaml
canonicalurl: <true|false> # false by default
```

### description

Site description (~ 250 characters).

```yaml
description: "<description>"
```

### date

Date format and timezone.

```yaml
date:
  format: <format>     # date format (`F j, Y` by default)
  timezone: <timezone> # date timezone (local time zone by default)
```

- `format`: [PHP date](https://php.net/date) format specifier
- `timezone`: see [timezones](https://php.net/timezones)

_Example:_

```yaml
date:
  format: 'j F Y'
  timezone: 'Europe/Paris'
```

### language

The main language, defined by its code.

```yaml
language: <language code> # unique code (`en` by default)
```

### languages

List of available languages, used for [pages](2-Content.md#multilingual) and [templates](3-Templates.md#localization) localization.

```yaml
languages:
  - code: <code>     # unique code (e.g.: `en`, `fr`, 'en-US', `fr-CA`)
    name: <name>     # human readable name (e.g.: `Français`)
    locale: <locale> # locale code (`language_COUNTRY`, e.g.: `en_US`, `fr_FR`, `fr_CA`)
```

:::info
The language code is used to define the path to pages in a different language of the default one (e.g.: `/fr/a-propos/`).
:::

:::info
A list of [locales code is available](configuration/locale-codes.md).
:::

#### Localize configuration options

To localize configuration options you must store them under the `config` key of the language.

_Example:_

```yaml
title: "Cecil in english"
languages:
  - code: en
    name: English
    locale: en_US
  - code: fr
    name: Français
    locale: fr_FR
    config:
      title: "Cecil en français"
```

:::info
In [templates](3-Templates.md) you can access to an option with `{{ site.<option> }}`, for example `{{ site.title }}`.
If an option is not available in the current language (e.g.: `fr`) it fallback to the global one.
:::

### taxonomies

List of vocabularies, paired by plural and singular value.

```yaml
taxonomies:
  <plural>: <singular>
```

_Default taxonomies:_

```yaml
taxonomies:
  categories: category
  tags: tag
```

:::tip
A vocabulary can be disabled with the special value `disabled`. Example: `tags: disabled`.
:::

### pagination

Pagination is available for list pages (_type_ is `homepage`, `section` or `term`).

```yaml
pagination:
  max: <int>   # maximum number of entries per page (`5` by default)
  path: <path> # path to the paginated page (`page` by default)
```

_Example:_

```yaml
pagination:
  max: 10
  path: page
```

#### Disable pagination

Pagination can be disabled:

```yaml
pagination:
  enabled: false
```

### menus

A menu is made up of a unique name and entry’s properties.

```yaml
menus:
  <name>:
    - id: <unique id>   # unique identifier (required)
      name: "<name>"    # name usable in templates
      url: <url>        # relative or absolute URL
      weight: <integer> # integer value used to sort entries (lighter first)
```

_Example:_

```yaml
menus:
  footer:
    - id: author
      name: "The author"
      url: https://arnaudligny.fr
      weight: 99
```

:::info
A `main` menu is automatically created with a home page entry and all [sections](2-Content.md) entries.
:::

#### Override entry properties

A page menu entry can be overridden: use the page ID as `id`.

_Example:_

```yaml
menus:
  main:
    - id: index
      name: "My amazing homepage!"
      weight: 1
```

#### Disable an entry

A menu entry can be disabled with `enabled: false`.

_Example:_

```yaml
menus:
  main:
    - id: about
      enabled: false
```

### sections' pages path

Defines a custom [`path`](2-Content.md#variables) for all pages of a _Section_.

```yaml
paths:
  - section: <section’s name>
    language: <language> # optional
    path: <path of pages, with palceholders>
```

#### Placeholders

- `:year`
- `:month`
- `:day`
- `:section`
- `:slug`

_Example:_

```yaml
paths:
  - section: Blog
    path: :section/:year/:month/:day/:slug # e.g.: /blog/2020/12/01/my-post/
  - section: Blog
    language: fr
    path: blogue/:year/:month/:day/:slug # e.g.: /blogue/2020/12/01/mon-billet/
```

### metatags

_metatags_ are SEO and social helpers that can be automatically  injected in the `<head>`, with the _partial_ template [`metatags.html.twig`](https://github.com/Cecilapp/Cecil/blob/master/resources/layouts/partials/metatags.html.twig).

*[SEO]: Search Engine Optimization

_Example:_

```twig
<html lang="{{ site.language }}">
  <head>
    <meta charset="utf-8">
    [...]
    {{- include('partials/metatags.html.twig') ~}}
  </head>
  <body>
    [...]
  </body>
</html>
```

This template adds the following meta tags:

- Page title + site title, or site title + site baseline
- Page/site description
- Page/site keywords
- Page/site author
- Search engine crawler directives
- Favicon links
- Previous and next page links
- Pagination links (first, previous, next, last)
- Canonical URL
- Links to alternate versions (i.e.: RSS feed, others languages)
- `rel=me` links
- Open Graph
- Facebook meta
- Twitter Card
- Mastodon meta
- Structured data (JSON-LD)

#### metatags options and front matter

Cecil uses page’s front matter to feed meta tags, and fallbacks to site options if needed.

```yaml
title: "Page/site title"
description: "Page/site description"
tags: [tag1, tag2]                   # feeds keywords meta
keywords: [keyword1, keyword2]       # obsolete
author: "Author name"
image: image.jpg                     # for OpenGraph and Twitter Card
canonical:                           # to override the generated canonical URL
  url: <URL>
  title: "<URL title>"               # optional
social:
  twitter:
    url: <URL>                       # used for `rel=me` link
    site: username                   # main account
    creator: username                # content author account
  mastodon:
    url: <URL>
    creator: handle
  facebook:
    url: <URL>
    id: 123456789
    firstname: Firstname
    lastname: Lastname
    username: username
```

:::tip
If needed, `title` and `image` can be overridden:

```twig
{{ include('partials/metatags.html.twig', {title: 'Custom title', image: og_image}) }}
```

:::

#### metatags configuration

```yaml
metatags:
  title:                 # title options
    divider: " &middot; "  # string between page title and site title
    only: false            # displays page title only (`false` by default)
    pagination:
      shownumber: true     # displays page number in title (`true` by default)
      label: "Page %s"     # how to display page number (`Page %s` by default)
  image:
    enabled: true        # injects image (`true` by default)
  robots: "index,follow" # web crawlers directives (`index,follow` by default)
  articles: "blog"       # articles' section (`blog` by default)
  jsonld:
    enabled: false       # injects JSON-LD structured data (`false` by default)
  favicon:
    enabled: true        # injects favicon (`true` by default)
    image: favicon.png     # path to favicon image
    sizes:
      - "icon": [32, 57, 76, 96, 128, 192, 228] # web browsers
      - "shortcut icon": [196]                  # Android
      - "apple-touch-icon": [120, 152, 180]     # iOS
```

### language

The main language, defined by its code.

```yaml
language: <code> # unique code (`en` by default)
```

By default only others [languages](#languages) pages path are prefixed with its language code, but you can prefix the path of the main language pages with the following option:

```yaml
#language: <code>
language:
  code: <code>
  prefix: true
```

:::info
When `prefix` is set to `true`, an alias is automatically created for the home page that redirect from`/` to `/<code>/`.
:::

### languages

Options of available languages, used for [pages](2-Content.md#multilingual) and [templates](3-Templates.md#localization) localization.

```yaml
languages:
  - code: <code>          # unique code (e.g.: `en`, `fr`, 'en-US', `fr-CA`)
    name: <name>          # human readable name (e.g.: `Français`)
    locale: <locale>      # locale code (`language_COUNTRY`, e.g.: `en_US`, `fr_FR`, `fr_CA`)
    enabled: <true|false> # enabled or not (`true` by default)
```

_Example:_

```yaml
language: en
languages:
  - code: en
    name: English
    locale: en_EN
  - code: fr
    name: Fançais
    locale: fr_FR
```

:::info
There is a [locales code list](configuration/locale-codes.md) if needed.
:::

#### Localize configuration options

To localize configuration options you must store them under the `config` key of the language.

_Example:_

```yaml
title: "Cecil in english"
languages:
  - code: en
    name: English
    locale: en_US
  - code: fr
    name: Français
    locale: fr_FR
    config:
      title: "Cecil en français"
```

:::info
In [templates](3-Templates.md) you can access to an option with `{{ site.<option> }}`, for example `{{ site.title }}`.  
If an option is not available in the current language (e.g.: `fr`) it fallback to the global one (e.g.: `en`).
:::

### theme

The theme name or an array of themes name.

```yaml
theme:
  - <theme1> # theme name
  - <theme2>
```

:::info
The first theme overrides the others, and so on.
:::

_Examples:_

```yaml
theme: hyde
```

```yaml
theme:
  - serviceworker
  - hyde
```

:::info
See [themes on GitHub](https://github.com/Cecilapp?q=theme#org-repositories) or on website [themes section](https://cecil.app/themes/).
:::

### virtual pages

Virtual pages is the best way to create pages without content (**front matter only**).

It consists of a list of pages with a `path` and some front matter variables.

_Example:_

```yaml
pages:
  virtual:
    - path: code
      redirect: https://github.com/ArnaudLigny
```

### output

Defines where and in what format(s) content is rendered.

#### dir

Directory where rendered pages’ files are saved.

```yaml
output:
  dir: <directory> # `_site` by default
```

#### formats

List of output formats, in which of them pages’ content is rendered (e.g. HTML, JSON, XML, RSS, Atom, etc.).

```yaml
output:
  formats:
    - name: <name>            # name of the format, e.g.: `html` (required)
      mediatype: <media type> # media type (MIME), ie: 'text/html' (optional)
      subpath: <sub path>     # sub path, e.g.: `amp` in `path/amp/index.html` (optional)
      filename: <file name>   # file name, e.g.: `index` in `path/index.html` (optional)
      extension: <extension>  # file extension, e.g.: `html` in `path/index.html` (required)
      exclude: [<variable>]   # don’t apply this format to pages identified by listed variables, e.g.: `[redirect, paginated]` (optional)
```

Those formats are used by `pagetypeformats` (see below) and by the [`output` page’s variable](2-Content.md#output).

:::info
To render a page, [Cecil searches a template](3-Templates.md#lookup-rules) named `<layout>.<format>.twig` (e.g. `page.html.twig`)
:::

#### pagetypeformats

Array of output formats by each page type (`homepage`, `page`, `section`, `vocabulary` and `term`).

```yaml
output:
  pagetypeformats:
    page: [<format>]
    homepage: [<format>]
    section: [<format>]
    vocabulary: [<format>]
    term: [<format>]
```

Several formats can be defined for the same type of page. For example the `section` page type can be automatically rendred in HTML and Atom.

_Example:_

```yaml
output:
  dir: _site
  formats:
    - name: html
      mediatype: text/html
      filename: index
      extension: html
    - name: atom
      mediatype: application/xml
      filename: atom
      extension: xml
      exclude: [redirect, paginated]
  pagetypeformats:
    page: [html]
    homepage: [html, atom]
    section: [html, atom]
    vocabulary: [html]
    term: [html, atom]
```

:::tip
You can extend Cecil with [Output post processor](7-Extend.md#output-post-processor).
:::

### debug

Enables the _debug mode_, used to display debug information like Twig dump, Twig profiler, SCSS sourcemap, etc.

```yaml
debug: <true|false>
```

There is 2 others way to enable the _debug mode_:

1. Run a command with the `-vvv` option
2. Set the `CECIL_DEBUG` environment variable to `true`

When `debug` is enabled, you can easily [dump a variable in your templates](3-Templates.md#dump) using:

```twig
{{ dump(variable) }}
# or
{{ d(variable) }} # HTML dump
```

### headers

You can define custom [HTTP headers](https://developer.mozilla.org/docs/Glossary/Response_header), used by the local preview server.

```yaml
headers:
  - path: <path> # Relative path, prefixed with a slash. Support "*" wildcard.
    headers:
      - key: <key>
        value: "<value>"
```

:::tips
It's useful to test custom [Content Security Policy](https://developer.mozilla.org/docs/Web/HTTP/CSP) or [Cache-Control](https://developer.mozilla.org/en-US/docs/Web/HTTP/Headers/Cache-Control).
:::

_Example:_

```yaml
headers:
  - path: /*
    headers:
      - key: X-Frame-Options
        value: "SAMEORIGIN"
      - key: X-XSS-Protection
        value: "1; mode=block"
      - key: X-Content-Type-Options
        value: "nosniff"
      - key: Content-Security-Policy
        value: "default-src 'self'; object-src 'self'; img-src 'self'"
      - key: Strict-Transport-Security
        value: "max-age=31536000; includeSubDomains; preload"
  - path: /assets/*
    headers:
      - key: Cache-Control
        value: "public, max-age=31536000"
  - path: /foo.html
    headers:
      - key: Foo
        value: "bar"
```

## Default configuration

Your site configuration (`config.yml`) overrides the following [default configuration](https://github.com/Cecilapp/Cecil/blob/master/config/default.php).

### pages

Where pages’ files (Markdown or plain text) are stored.

```yaml
pages:
  dir: pages                                       # pages files directory (`pages` by default, previously `content`)
  ext: [md, markdown, mdown, mkdn, mkd, text, txt] # supported files formats, by extension
  exclude: [vendor, node_modules]                  # directories, paths and files name to exclude (accepts globs, strings and regexes)
  sortby: date                                     # default collections sort method ("date" by default)
  #sortby:
  #  variable: date    # date|updated|title|weight
  #  desc_title: false # false|true
  #  reverse: false    # false|true
```

#### frontmatter

Pages’ variables format (YAML by default).

```yaml
pages:
  frontmatter:
    format: yaml # front matter format: `yaml`, `ini`, `toml` or `json` (`yaml` by default)
```

#### body

Pages’ content format and converter’s options.

```yaml
pages:
  body:
    format: md         # page body format (only `md`, Markdown, is supported)
    toc: [h2, h3]      # headers used to build the table of contents
    highlight:
      enabled: false   # enables code syntax highlighting (`false` by default)
    images:            # how to handle images
      lazy:
        enabled: true  # adds `loading="lazy"` attribute (`true` by default)
      decoding:
        enabled: true  # adds `decoding="async"` attribute (`true` by default)
      resize:
        enabled: false # enables image resizing by using the `width` extra attribute (`false` by default)
      formats: []      # creates and adds formats images as `source` (empty by default)
      responsive:
        enabled: false # creates responsive images and add them to the `srcset` attribute (`false` by default)
      class: ''        # put default class to each image (empty by default)
      caption:
        enabled: false # puts the image in a <figure> element and adds a <figcaption> containing the title (`false` by default)
      remote:
        enabled: true  # enables remote image handling (`true` by default)
        fallback:
          enabled: false # enables a fallback if image is not found (`false` by default)
          path: ''       # path to the fallback image, stored in assets dir (empty by default)
      placeholder: ''  # fill <img> background before loading ('color' or 'lqip', empty by default)
    links:
      embed:
        enabled: false # turns links in embedded content if possible (`false` by default)
        video:
          ext: [mp4, 'webm'] # video files extensions
        audio:
          ext: [mp3]         # audio files extensions
      external:
        blank: false     # if true open external link in new tab
        noopener: true   # add "noopener" to `rel`  attribute
        noreferrer: true # add "noreferrer" to `rel`  attribute
        nofollow: true   # add "nofollow" to `rel`  attribute
    excerpt:
      separator: excerpt|break # string to use as separator (`excerpt|break` by default)
      capture: before          # part to capture, `before` or `after` the separator (`before` by default)
```

To know how those options impacts your content see _[Content > Markdown](2-Content.md#markdown)_ documentation.

:::info
Remote images are downloaded (and converted into _Assets_ to be manipulated). You can disable this behavior by setting the option `pages.body.images.remote.enabled` to `false`.
:::

#### generators

Generators are used by Cecil to create additional pages (e.g.: sitemap, feed, pagination, etc.) from existing pages, or from other sources like the configuration file or external sources.

Below the list of Generators provided by Cecil, in a defined order:

```yaml
pages:
  generators:
    10: 'Cecil\Generator\DefaultPages'
    20: 'Cecil\Generator\VirtualPages'
    30: 'Cecil\Generator\ExternalBody'
    40: 'Cecil\Generator\Section'
    50: 'Cecil\Generator\Taxonomy'
    60: 'Cecil\Generator\Homepage'
    70: 'Cecil\Generator\Pagination'
    80: 'Cecil\Generator\Alias'
    90: 'Cecil\Generator\Redirect'
```

:::tip
You can extend Cecil with [Pages generator](7-Extend.md#pages-generator).
:::

#### default pages

Default pages are pages created automatically by Cecil (from built-in templates):

```yaml
pages:
  default:
    index:
      path: ''
      title: Home
      published: true
    404:
      path: 404
      title: Page not found
      layout: 404
      uglyurl: true
      published: true
      exclude: true
    robots:
      path: robots
      title: Robots.txt
      layout: robots
      output: txt
      published: true
      exclude: true
      multilingual: false
    sitemap:
      path: sitemap
      title: XML sitemap
      layout: sitemap
      output: xml
      changefreq: monthly
      priority: 0.5
      published: true
      exclude: true
      multilingual: false
    atom:
      path: atom
      layout: feed
      output: xsl
      uglyurl: true
      published: true
      exclude: true
    rss:
      path: rss
      layout: feed
      output: xsl
      uglyurl: true
      published: true
      exclude: true
```

:::info
The structure is almost identical of [`virtual pages`](#virtual-pages), except the named key.
:::

Each one can be:

1. disabled: `published: false`
2. excluded from list pages: `exclude: true`
3. excluded from localization: `multilingual: false`

### data

Where data files are stored and what extensions are handled.

```yaml
data:
  dir: data                        # data directory
  ext: [yaml, yml, json, xml, csv] # array of files extensions.
  load: true                       # enables `site.data` collection
```

Supported formats: YAML, JSON, XML and CSV.

### static

Where static files are stored (PDF, fonts, etc.).

```yaml
static:
  dir: static # files directory
  target: ''  # target directory
  exclude: ['sass', 'scss', '*.scss', 'package*.json', 'node_modules'] # list of excluded files (accepts globs, strings and regexes)
  load: false # enables `site.static` collection (`false` by default)
```

<<<<<<< HEAD
:::important
You should put your assets files, used by [`asset()`](3-Templates.md#asset), in the [`assets` directory](4-Configuration.md#assets) to avoid unnecessary files copy.
:::

:::tips
=======
:::tip
>>>>>>> b19f8fca
If you use [Bootstrap](https://getbootstrap.com) (or [Bootstrap Icons](https://icons.getbootstrap.com)) you can exclude the `node_modules` except specific directories, like `node_modules/bootstrap`, with a regular expression:

```yaml
exclude: ['sass', 'scss', '*.scss', 'package*.json', '#node_modules/(?!bootstrap.*)#']
```

:::

_Example:_

```yaml
static:
  dir: docs
  target: docs
  exclude: ['sass', '*.scss', '/\.bck$/']
  load: true
```

### assets

Assets handling options.

```yml
assets:
  dir: assets            # assets files directory (`assets` by default)
  target: assets         # where remote and resized assets are saved
  fingerprint:
    enabled: true        # enables fingerprinting (`true` by default)
  compile:
    enabled: true        # enables Sass files compilation (`true` by default)
    style: expanded        # compilation style (`expanded` or `compressed`. `expanded` by default)
    import: [sass, scss]   # list of imported paths (`[sass, scss, node_modules]` by default)
    sourcemap: false       # enables sourcemap in debug mode (`false` by default)
    variables: []          # list of preset variables (empty by default)
  minify:
    enabled: true        # enables CSS et JS minification (`true` by default)
  images:
    resize:
      dir: thumbnails      # where resized images are stored (`thumbnails` by default)
    optimize:
      enabled: false       # enables images optimization with JpegOptim, Optipng, Pngquant 2, SVGO 1, Gifsicle, cwebp, avifenc (`false` by default)
    quality: 75            # image quality after optimization or resize (`75` by default)
    responsive:
      widths: []           # `srcset` widths (`[480, 640, 768, 1024, 1366, 1600, 1920]` by default)
      sizes:
        default: '100vw'   # default `sizes` attribute (`100vw` by default)
      enabled: false       # used by `html` filter: creates responsive images by default (`false` by default)
    formats: []            # used by `html` filter: creates and adds formats images as `source` (empty by default)
```

:::
**Notes:**

- `compile` is used for [SCSS](https://sass-lang.com) compilation. See the [documentation of scssphp](https://scssphp.github.io/scssphp/docs/#output-formatting) for options details
- `sourcemap` is used to debug SCSS compilation ([debug mode](#debug) must be enabled
- `minify` is available for file with a `text/css` or `text/javascript` [MIME Type](https://developer.mozilla.org/docs/Web/HTTP/Basics_of_HTTP/MIME_types/Common_types)
- Generated `responsive` images default widths are: 480, 640, 768, 1024, 1366, 1600 and 1920
:::

#### Image CDN

URL of image assets can be easily replaced by a provided CDN `url`.

```yaml
assets:
  images:
    cdn:
      enabled: false  # enables Image CDN (`false` by default)
      canonical: true # `image_url` is canonical (instead of a relative path) (`true` by default)
      remote: true    # handles not local images too (`true` by default)
      account: 'xxxx' # provider account
      url: 'https://provider.tld/%account%/%image_url%?w=%width%&q=%quality%&format=%format%'
```

`url` is a pattern that contains variables:

- `%account%` replaced by the `assets.images.cdn.account` option
- `%image_url%` replaced by the image canonical URL or `path`
- `%width%` replaced by the image width
- `%quality%` replaced by the `assets.images.quality` option
- `%format%` replaced by the image format

See [**CDN providers**](configuration/cdn-providers.md).

### layouts

Where templates and translations files are stored.

```yaml
layouts:
  dir: layouts # layouts directory
  translations:
    dir: translations       # translations directory
    formats: ['yaml', 'mo'] # translations files format (`yaml` and `mo` by default)
```

### themes

Where themes are stored.

```yaml
themes:
  dir: themes # themes directory
```

### cache

Cache options.

```yaml
cache:
  enabled: true         # enables cache support (`true` by default)
  dir: '.cache'         # cache files directory (`.cache` by default)
  templates:
    enabled: true       # enables cache for Twig templates
    dir: templates      # templates files cache directory (`templates` by default)
  assets:
    dir: 'assets'       # assets files cache directory (`assets` by default)
    remote:
      dir: remote       # remote files cache directory (`remote` by default)
  translations:
    enabled: true       # enables cache for translations dictionary
    dir: 'translations' # translations files cache directory (`assets` by default)
```

### optimize

The optimization options allow to enable compression of output files: HTML, CSS, JavaScript and image.

```yaml
optimize:
  enabled: false     # enables files optimization (`false` by default)
  html:
    enabled: true    # enables HTML files optimization
    ext: [html, htm]   # supported files extensions
  css:
    enabled: true    # enables CSS files optimization
    ext: [css]         # supported files extensions
  js:
    enabled: true    # enables JavaScript files optimization
    ext: [js]          # supported files extensions
  images:
    enabled: true    # enables images files optimization
    ext: [jpeg, jpg, png, gif, webp, svg, avif] # supported files extensions
```

This option is disabled by default and can be enabled via:

```yaml
optimize:
  enabled: true
```

Once the global option is enabled, the 4 file types will be processed.  
It is possible to disable each of them via `enabled: false` and modify processed files extension via `ext`.

:::tips
It is also possible to enable this option through CLI when using the "build" and "serve" commands via the `--optimize` option.
:::

:::important
**Images** compressor will use these binaries if they are present in the system: [JpegOptim](https://github.com/tjko/jpegoptim), [Optipng](http://optipng.sourceforge.net/), [Pngquant 2](https://pngquant.org/), [SVGO](https://github.com/svg/svgo), [Gifsicle](http://www.lcdf.org/gifsicle/), [cwebp](https://developers.google.com/speed/webp/docs/cwebp) and [avifenc](https://github.com/AOMediaCodec/libavif).
:::

## Override configuration

### Environment variables

The configuration can be overridden through [environment variables](https://en.wikipedia.org/wiki/Environment_variable).

Each environment variable name must be prefixed with `CECIL_` and the configuration key must be set in uppercase.

For example, the following command set the website’s `baseurl`:

```bash
export CECIL_BASEURL="https://example.com/"
```<|MERGE_RESOLUTION|>--- conflicted
+++ resolved
@@ -835,16 +835,12 @@
   load: false # enables `site.static` collection (`false` by default)
 ```
 
-<<<<<<< HEAD
 :::important
 You should put your assets files, used by [`asset()`](3-Templates.md#asset), in the [`assets` directory](4-Configuration.md#assets) to avoid unnecessary files copy.
 :::
 
 :::tips
-=======
-:::tip
->>>>>>> b19f8fca
-If you use [Bootstrap](https://getbootstrap.com) (or [Bootstrap Icons](https://icons.getbootstrap.com)) you can exclude the `node_modules` except specific directories, like `node_modules/bootstrap`, with a regular expression:
+If you use [Bootstrap](https://getbootstrap.com) you can exclude the `node_modules` except specific directories, like `node_modules/bootstrap`, with a regular expression:
 
 ```yaml
 exclude: ['sass', 'scss', '*.scss', 'package*.json', '#node_modules/(?!bootstrap.*)#']
