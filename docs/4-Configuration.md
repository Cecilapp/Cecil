--- conflicted
+++ resolved
@@ -1,11 +1,7 @@
 <!--
 description: "Configure your website."
 date: 2021-05-07
-<<<<<<< HEAD
-updated: 2023-05-05
-=======
 updated: 2023-05-09
->>>>>>> 6cfed7aa
 -->
 # Configuration
 
