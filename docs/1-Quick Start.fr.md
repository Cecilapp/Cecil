--- conflicted
+++ resolved
@@ -2,11 +2,7 @@
 title: Démarrage rapide
 description: "Créez un nouveau site web et prévisualiser le localement."
 date: 2021-11-03
-<<<<<<< HEAD
-updated: 2025-10-08
-=======
 updated: 2025-11-27
->>>>>>> d9749ffb
 slug: demarrage-rapide
 menu: home
 -->
