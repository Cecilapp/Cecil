{
    "_readme": [
        "This file locks the dependencies of your project to a known state",
        "Read more about it at https://getcomposer.org/doc/01-basic-usage.md#installing-dependencies",
        "This file is @generated automatically"
    ],
<<<<<<< HEAD
    "content-hash": "e7de39d97ec8b9c2db3be7aecdae027d",
=======
    "content-hash": "426abc751976db888fb6c16e8581e5cd",
>>>>>>> fda1a14a
    "packages": [
        {
            "name": "benjaminhoegh/parsedown-toc",
            "version": "v1.5.4",
            "source": {
                "type": "git",
                "url": "https://github.com/BenjaminHoegh/ParsedownToc.git",
                "reference": "5495e00273d53a3bf28b98cdfd3e4662eafd0b09"
            },
            "dist": {
                "type": "zip",
                "url": "https://api.github.com/repos/BenjaminHoegh/ParsedownToc/zipball/5495e00273d53a3bf28b98cdfd3e4662eafd0b09",
                "reference": "5495e00273d53a3bf28b98cdfd3e4662eafd0b09",
                "shasum": ""
            },
            "require": {
                "erusev/parsedown": "^1.7",
                "php": ">=7.4"
            },
            "require-dev": {
                "phpunit/phpunit": "9.6.16",
                "vimeo/psalm": ">=5.21.1"
            },
            "type": "library",
            "autoload": {
                "psr-0": {
                    "": [
                        "src/",
                        "tests/"
                    ]
                }
            },
            "notification-url": "https://packagist.org/downloads/",
            "license": [
                "MIT"
            ],
            "authors": [
                {
                    "name": "BenjaminHoegh",
                    "homepage": "https://github.com/BenjaminHoegh/",
                    "role": "Maintainer"
                }
            ],
            "description": "Table of Contents Extension for Parsedown.",
            "homepage": "https://github.com/BenjaminHoegh/parsedownToc/",
            "keywords": [
                "extension",
                "markdown",
                "parser"
            ],
            "support": {
                "issues": "https://github.com/BenjaminHoegh/ParsedownToc/issues",
                "source": "https://github.com/BenjaminHoegh/ParsedownToc/tree/v1.5.4"
            },
            "funding": [
                {
                    "url": "https://paypal.me/BenjaminHoegh",
                    "type": "custom"
                },
                {
                    "url": "https://www.buymeacoffee.com/BenjaminHoegh",
                    "type": "custom"
                }
            ],
            "time": "2024-07-14T04:55:10+00:00"
        },
        {
            "name": "cecil/resource-watcher",
            "version": "4.0.0",
            "source": {
                "type": "git",
                "url": "https://github.com/Cecilapp/resource-watcher.git",
                "reference": "6050bf4cd0bacff3396cdbee595ef3fa6ab063fb"
            },
            "dist": {
                "type": "zip",
                "url": "https://api.github.com/repos/Cecilapp/resource-watcher/zipball/6050bf4cd0bacff3396cdbee595ef3fa6ab063fb",
                "reference": "6050bf4cd0bacff3396cdbee595ef3fa6ab063fb",
                "shasum": ""
            },
            "require": {
                "php": ">=7.1",
                "symfony/finder": "^2.7|^3.0|^4.0|^5.0|^6.0"
            },
            "require-dev": {
                "phpunit/phpunit": "^5.7|^8",
                "symfony/filesystem": "^2.7|^3.0|^4.0|^5.0"
            },
            "type": "library",
            "extra": {
                "branch-alias": {
                    "dev-master": "4.0-dev"
                }
            },
            "autoload": {
                "psr-4": {
                    "Yosymfony\\ResourceWatcher\\": "src/"
                }
            },
            "notification-url": "https://packagist.org/downloads/",
            "license": [
                "MIT"
            ],
            "authors": [
                {
                    "name": "Victor Puertas",
                    "email": "vpgugr@gmail.com"
                }
            ],
            "description": "A simple resource watcher using Symfony Finder",
            "homepage": "http://yosymfony.com",
            "keywords": [
                "finder",
                "resources",
                "symfony",
                "watcher"
            ],
            "support": {
                "source": "https://github.com/Cecilapp/resource-watcher/tree/4.0.0"
            },
            "funding": [
                {
                    "url": "https://github.com/ArnaudLigny",
                    "type": "github"
                },
                {
                    "url": "https://opencollective.com/cecil",
                    "type": "open_collective"
                }
            ],
            "time": "2024-01-04T09:44:14+00:00"
        },
        {
            "name": "cocur/slugify",
            "version": "v4.6.0",
            "source": {
                "type": "git",
                "url": "https://github.com/cocur/slugify.git",
                "reference": "1d674022e9cbefa80b4f51aa3e2375b6e3c14fdb"
            },
            "dist": {
                "type": "zip",
                "url": "https://api.github.com/repos/cocur/slugify/zipball/1d674022e9cbefa80b4f51aa3e2375b6e3c14fdb",
                "reference": "1d674022e9cbefa80b4f51aa3e2375b6e3c14fdb",
                "shasum": ""
            },
            "require": {
                "ext-mbstring": "*",
                "php": "~8.0.0 || ~8.1.0 || ~8.2.0 || ~8.3.0 || ~8.4.0"
            },
            "conflict": {
                "symfony/config": "<3.4 || >=4,<4.3",
                "symfony/dependency-injection": "<3.4 || >=4,<4.3",
                "symfony/http-kernel": "<3.4 || >=4,<4.3",
                "twig/twig": "<2.12.1"
            },
            "require-dev": {
                "laravel/framework": "^5.0|^6.0|^7.0|^8.0",
                "latte/latte": "~2.2",
                "league/container": "^2.2.0",
                "mikey179/vfsstream": "~1.6.8",
                "mockery/mockery": "^1.3",
                "nette/di": "~2.4",
                "pimple/pimple": "~1.1",
                "plumphp/plum": "~0.1",
                "symfony/config": "^3.4 || ^4.3 || ^5.0 || ^6.0",
                "symfony/dependency-injection": "^3.4 || ^4.3 || ^5.0 || ^6.0",
                "symfony/http-kernel": "^3.4 || ^4.3 || ^5.0 || ^6.0",
                "symfony/phpunit-bridge": "^5.4 || ^6.0",
                "twig/twig": "^2.12.1 || ~3.0",
                "zendframework/zend-modulemanager": "~2.2",
                "zendframework/zend-servicemanager": "~2.2",
                "zendframework/zend-view": "~2.2"
            },
            "type": "library",
            "autoload": {
                "psr-4": {
                    "Cocur\\Slugify\\": "src"
                }
            },
            "notification-url": "https://packagist.org/downloads/",
            "license": [
                "MIT"
            ],
            "authors": [
                {
                    "name": "Florian Eckerstorfer",
                    "email": "florian@eckerstorfer.co",
                    "homepage": "https://florian.ec"
                },
                {
                    "name": "Ivo Bathke",
                    "email": "ivo.bathke@gmail.com"
                }
            ],
            "description": "Converts a string into a slug.",
            "keywords": [
                "slug",
                "slugify"
            ],
            "support": {
                "issues": "https://github.com/cocur/slugify/issues",
                "source": "https://github.com/cocur/slugify/tree/v4.6.0"
            },
            "time": "2024-09-10T14:09:25+00:00"
        },
        {
            "name": "dflydev/dot-access-data",
            "version": "v3.0.3",
            "source": {
                "type": "git",
                "url": "https://github.com/dflydev/dflydev-dot-access-data.git",
                "reference": "a23a2bf4f31d3518f3ecb38660c95715dfead60f"
            },
            "dist": {
                "type": "zip",
                "url": "https://api.github.com/repos/dflydev/dflydev-dot-access-data/zipball/a23a2bf4f31d3518f3ecb38660c95715dfead60f",
                "reference": "a23a2bf4f31d3518f3ecb38660c95715dfead60f",
                "shasum": ""
            },
            "require": {
                "php": "^7.1 || ^8.0"
            },
            "require-dev": {
                "phpstan/phpstan": "^0.12.42",
                "phpunit/phpunit": "^7.5 || ^8.5 || ^9.3",
                "scrutinizer/ocular": "1.6.0",
                "squizlabs/php_codesniffer": "^3.5",
                "vimeo/psalm": "^4.0.0"
            },
            "type": "library",
            "extra": {
                "branch-alias": {
                    "dev-main": "3.x-dev"
                }
            },
            "autoload": {
                "psr-4": {
                    "Dflydev\\DotAccessData\\": "src/"
                }
            },
            "notification-url": "https://packagist.org/downloads/",
            "license": [
                "MIT"
            ],
            "authors": [
                {
                    "name": "Dragonfly Development Inc.",
                    "email": "info@dflydev.com",
                    "homepage": "http://dflydev.com"
                },
                {
                    "name": "Beau Simensen",
                    "email": "beau@dflydev.com",
                    "homepage": "http://beausimensen.com"
                },
                {
                    "name": "Carlos Frutos",
                    "email": "carlos@kiwing.it",
                    "homepage": "https://github.com/cfrutos"
                },
                {
                    "name": "Colin O'Dell",
                    "email": "colinodell@gmail.com",
                    "homepage": "https://www.colinodell.com"
                }
            ],
            "description": "Given a deep data structure, access data by dot notation.",
            "homepage": "https://github.com/dflydev/dflydev-dot-access-data",
            "keywords": [
                "access",
                "data",
                "dot",
                "notation"
            ],
            "support": {
                "issues": "https://github.com/dflydev/dflydev-dot-access-data/issues",
                "source": "https://github.com/dflydev/dflydev-dot-access-data/tree/v3.0.3"
            },
            "time": "2024-07-08T12:26:09+00:00"
        },
        {
            "name": "erusev/parsedown",
            "version": "1.7.4",
            "source": {
                "type": "git",
                "url": "https://github.com/erusev/parsedown.git",
                "reference": "cb17b6477dfff935958ba01325f2e8a2bfa6dab3"
            },
            "dist": {
                "type": "zip",
                "url": "https://api.github.com/repos/erusev/parsedown/zipball/cb17b6477dfff935958ba01325f2e8a2bfa6dab3",
                "reference": "cb17b6477dfff935958ba01325f2e8a2bfa6dab3",
                "shasum": ""
            },
            "require": {
                "ext-mbstring": "*",
                "php": ">=5.3.0"
            },
            "require-dev": {
                "phpunit/phpunit": "^4.8.35"
            },
            "type": "library",
            "autoload": {
                "psr-0": {
                    "Parsedown": ""
                }
            },
            "notification-url": "https://packagist.org/downloads/",
            "license": [
                "MIT"
            ],
            "authors": [
                {
                    "name": "Emanuil Rusev",
                    "email": "hello@erusev.com",
                    "homepage": "http://erusev.com"
                }
            ],
            "description": "Parser for Markdown.",
            "homepage": "http://parsedown.org",
            "keywords": [
                "markdown",
                "parser"
            ],
            "support": {
                "issues": "https://github.com/erusev/parsedown/issues",
                "source": "https://github.com/erusev/parsedown/tree/1.7.x"
            },
            "time": "2019-12-30T22:54:17+00:00"
        },
        {
            "name": "erusev/parsedown-extra",
            "version": "0.8.1",
            "source": {
                "type": "git",
                "url": "https://github.com/erusev/parsedown-extra.git",
                "reference": "91ac3ff98f0cea243bdccc688df43810f044dcef"
            },
            "dist": {
                "type": "zip",
                "url": "https://api.github.com/repos/erusev/parsedown-extra/zipball/91ac3ff98f0cea243bdccc688df43810f044dcef",
                "reference": "91ac3ff98f0cea243bdccc688df43810f044dcef",
                "shasum": ""
            },
            "require": {
                "erusev/parsedown": "^1.7.4"
            },
            "require-dev": {
                "phpunit/phpunit": "^4.8.35"
            },
            "type": "library",
            "autoload": {
                "psr-0": {
                    "ParsedownExtra": ""
                }
            },
            "notification-url": "https://packagist.org/downloads/",
            "license": [
                "MIT"
            ],
            "authors": [
                {
                    "name": "Emanuil Rusev",
                    "email": "hello@erusev.com",
                    "homepage": "http://erusev.com"
                }
            ],
            "description": "An extension of Parsedown that adds support for Markdown Extra.",
            "homepage": "https://github.com/erusev/parsedown-extra",
            "keywords": [
                "markdown",
                "markdown extra",
                "parsedown",
                "parser"
            ],
            "support": {
                "issues": "https://github.com/erusev/parsedown-extra/issues",
                "source": "https://github.com/erusev/parsedown-extra/tree/0.8.x"
            },
            "time": "2019-12-30T23:20:37+00:00"
        },
        {
            "name": "intervention/gif",
            "version": "4.2.2",
            "source": {
                "type": "git",
                "url": "https://github.com/Intervention/gif.git",
                "reference": "5999eac6a39aa760fb803bc809e8909ee67b451a"
            },
            "dist": {
                "type": "zip",
                "url": "https://api.github.com/repos/Intervention/gif/zipball/5999eac6a39aa760fb803bc809e8909ee67b451a",
                "reference": "5999eac6a39aa760fb803bc809e8909ee67b451a",
                "shasum": ""
            },
            "require": {
                "php": "^8.1"
            },
            "require-dev": {
                "phpstan/phpstan": "^2.1",
                "phpunit/phpunit": "^10.0 || ^11.0  || ^12.0",
                "slevomat/coding-standard": "~8.0",
                "squizlabs/php_codesniffer": "^3.8"
            },
            "type": "library",
            "autoload": {
                "psr-4": {
                    "Intervention\\Gif\\": "src"
                }
            },
            "notification-url": "https://packagist.org/downloads/",
            "license": [
                "MIT"
            ],
            "authors": [
                {
                    "name": "Oliver Vogel",
                    "email": "oliver@intervention.io",
                    "homepage": "https://intervention.io/"
                }
            ],
            "description": "Native PHP GIF Encoder/Decoder",
            "homepage": "https://github.com/intervention/gif",
            "keywords": [
                "animation",
                "gd",
                "gif",
                "image"
            ],
            "support": {
                "issues": "https://github.com/Intervention/gif/issues",
                "source": "https://github.com/Intervention/gif/tree/4.2.2"
            },
            "funding": [
                {
                    "url": "https://paypal.me/interventionio",
                    "type": "custom"
                },
                {
                    "url": "https://github.com/Intervention",
                    "type": "github"
                },
                {
                    "url": "https://ko-fi.com/interventionphp",
                    "type": "ko_fi"
                }
            ],
            "time": "2025-03-29T07:46:21+00:00"
        },
        {
            "name": "intervention/image",
            "version": "3.11.4",
            "source": {
                "type": "git",
                "url": "https://github.com/Intervention/image.git",
                "reference": "8c49eb21a6d2572532d1bc425964264f3e496846"
            },
            "dist": {
                "type": "zip",
                "url": "https://api.github.com/repos/Intervention/image/zipball/8c49eb21a6d2572532d1bc425964264f3e496846",
                "reference": "8c49eb21a6d2572532d1bc425964264f3e496846",
                "shasum": ""
            },
            "require": {
                "ext-mbstring": "*",
                "intervention/gif": "^4.2",
                "php": "^8.1"
            },
            "require-dev": {
                "mockery/mockery": "^1.6",
                "phpstan/phpstan": "^2.1",
                "phpunit/phpunit": "^10.0 || ^11.0 || ^12.0",
                "slevomat/coding-standard": "~8.0",
                "squizlabs/php_codesniffer": "^3.8"
            },
            "suggest": {
                "ext-exif": "Recommended to be able to read EXIF data properly."
            },
            "type": "library",
            "autoload": {
                "psr-4": {
                    "Intervention\\Image\\": "src"
                }
            },
            "notification-url": "https://packagist.org/downloads/",
            "license": [
                "MIT"
            ],
            "authors": [
                {
                    "name": "Oliver Vogel",
                    "email": "oliver@intervention.io",
                    "homepage": "https://intervention.io/"
                }
            ],
            "description": "PHP image manipulation",
            "homepage": "https://image.intervention.io/",
            "keywords": [
                "gd",
                "image",
                "imagick",
                "resize",
                "thumbnail",
                "watermark"
            ],
            "support": {
                "issues": "https://github.com/Intervention/image/issues",
                "source": "https://github.com/Intervention/image/tree/3.11.4"
            },
            "funding": [
                {
                    "url": "https://paypal.me/interventionio",
                    "type": "custom"
                },
                {
                    "url": "https://github.com/Intervention",
                    "type": "github"
                },
                {
                    "url": "https://ko-fi.com/interventionphp",
                    "type": "ko_fi"
                }
            ],
            "time": "2025-07-30T13:13:19+00:00"
        },
        {
            "name": "james-heinrich/getid3",
            "version": "v1.9.23",
            "source": {
                "type": "git",
                "url": "https://github.com/JamesHeinrich/getID3.git",
                "reference": "06c7482532ff2b3f9111b011d880ca6699c8542b"
            },
            "dist": {
                "type": "zip",
                "url": "https://api.github.com/repos/JamesHeinrich/getID3/zipball/06c7482532ff2b3f9111b011d880ca6699c8542b",
                "reference": "06c7482532ff2b3f9111b011d880ca6699c8542b",
                "shasum": ""
            },
            "require": {
                "php": ">=5.3.0"
            },
            "require-dev": {
                "php-parallel-lint/php-parallel-lint": "^1.0"
            },
            "suggest": {
                "ext-SimpleXML": "SimpleXML extension is required to analyze RIFF/WAV/BWF audio files (also requires `ext-libxml`).",
                "ext-com_dotnet": "COM extension is required when loading files larger than 2GB on Windows.",
                "ext-ctype": "ctype extension is required when loading files larger than 2GB on 32-bit PHP (also on 64-bit PHP on Windows) or executing `getid3_lib::CopyTagsToComments`.",
                "ext-dba": "DBA extension is required to use the DBA database as a cache storage.",
                "ext-exif": "EXIF extension is required for graphic modules.",
                "ext-iconv": "iconv extension is required to work with different character sets (when `ext-mbstring` is not available).",
                "ext-json": "JSON extension is required to analyze Apple Quicktime videos.",
                "ext-libxml": "libxml extension is required to analyze RIFF/WAV/BWF audio files.",
                "ext-mbstring": "mbstring extension is required to work with different character sets.",
                "ext-mysql": "MySQL extension is required to use the MySQL database as a cache storage (deprecated in PHP 5.5, removed in PHP >= 7.0, use `ext-mysqli` instead).",
                "ext-mysqli": "MySQLi extension is required to use the MySQL database as a cache storage.",
                "ext-rar": "RAR extension is required for RAR archive module.",
                "ext-sqlite3": "SQLite3 extension is required to use the SQLite3 database as a cache storage.",
                "ext-xml": "XML extension is required for graphic modules to analyze the XML metadata.",
                "ext-zlib": "Zlib extension is required for archive modules and compressed metadata."
            },
            "type": "library",
            "extra": {
                "branch-alias": {
                    "dev-master": "1.9.x-dev"
                }
            },
            "autoload": {
                "classmap": [
                    "getid3/"
                ]
            },
            "notification-url": "https://packagist.org/downloads/",
            "license": [
                "GPL-1.0-or-later",
                "LGPL-3.0-only",
                "MPL-2.0"
            ],
            "description": "PHP script that extracts useful information from popular multimedia file formats",
            "homepage": "https://www.getid3.org/",
            "keywords": [
                "codecs",
                "php",
                "tags"
            ],
            "support": {
                "issues": "https://github.com/JamesHeinrich/getID3/issues",
                "source": "https://github.com/JamesHeinrich/getID3/tree/v1.9.23"
            },
            "time": "2023-10-19T13:18:49+00:00"
        },
        {
            "name": "intervention/image-driver-vips",
            "version": "1.0.3",
            "source": {
                "type": "git",
                "url": "https://github.com/Intervention/image-driver-vips.git",
                "reference": "86bd626e7f91ad5546bb8c460b68c893a2f8581f"
            },
            "dist": {
                "type": "zip",
                "url": "https://api.github.com/repos/Intervention/image-driver-vips/zipball/86bd626e7f91ad5546bb8c460b68c893a2f8581f",
                "reference": "86bd626e7f91ad5546bb8c460b68c893a2f8581f",
                "shasum": ""
            },
            "require": {
                "intervention/image": "^3.11.0",
                "jcupitt/vips": "^2.4",
                "php": "^8.1"
            },
            "require-dev": {
                "ext-fileinfo": "*",
                "phpstan/phpstan": "^2",
                "phpunit/phpunit": "^10.0 || ^11.0 || ^12.0",
                "slevomat/coding-standard": "~8.0",
                "squizlabs/php_codesniffer": "^3.8"
            },
            "type": "library",
            "autoload": {
                "psr-4": {
                    "Intervention\\Image\\Drivers\\Vips\\": "src"
                }
            },
            "notification-url": "https://packagist.org/downloads/",
            "license": [
                "MIT"
            ],
            "authors": [
                {
                    "name": "Oliver Vogel",
                    "email": "oliver@intervention.io",
                    "homepage": "https://intervention.io/"
                },
                {
                    "name": "Thomas Picquet",
                    "email": "thomas@sctr.net"
                }
            ],
            "description": "libvips driver for Intervention Image",
            "homepage": "https://image.intervention.io/",
            "keywords": [
                "image",
                "libvips",
                "vips"
            ],
            "support": {
                "issues": "https://github.com/Intervention/image-driver-vips/issues",
                "source": "https://github.com/Intervention/image-driver-vips/tree/1.0.3"
            },
            "funding": [
                {
                    "url": "https://paypal.me/interventionio",
                    "type": "custom"
                },
                {
                    "url": "https://github.com/Intervention",
                    "type": "github"
                },
                {
                    "url": "https://ko-fi.com/interventionphp",
                    "type": "ko_fi"
                }
            ],
            "time": "2025-02-20T14:22:00+00:00"
        },
        {
            "name": "jcupitt/vips",
            "version": "v2.4.1",
            "source": {
                "type": "git",
                "url": "https://github.com/libvips/php-vips.git",
                "reference": "256575d7c5247d4fb3e98bf10ab1e10a571684c7"
            },
            "dist": {
                "type": "zip",
                "url": "https://api.github.com/repos/libvips/php-vips/zipball/256575d7c5247d4fb3e98bf10ab1e10a571684c7",
                "reference": "256575d7c5247d4fb3e98bf10ab1e10a571684c7",
                "shasum": ""
            },
            "require": {
                "ext-ffi": "*",
                "php": ">=7.4",
                "psr/log": "^1.1.3|^2.0|^3.0"
            },
            "require-dev": {
                "php-parallel-lint/php-parallel-lint": "^1.3",
                "phpdocumentor/shim": "^3.3",
                "phpunit/phpunit": "^9.5",
                "squizlabs/php_codesniffer": "^3.7"
            },
            "type": "library",
            "extra": {
                "branch-alias": {
                    "dev-master": "2.0.x-dev"
                }
            },
            "autoload": {
                "psr-4": {
                    "Jcupitt\\Vips\\": "src"
                }
            },
            "notification-url": "https://packagist.org/downloads/",
            "license": [
                "MIT"
            ],
            "authors": [
                {
                    "name": "John Cupitt",
                    "email": "jcupitt@gmail.com",
                    "homepage": "https://github.com/jcupitt",
                    "role": "Developer"
                }
            ],
            "description": "A high-level interface to the libvips image processing library.",
            "homepage": "https://github.com/libvips/php-vips",
            "keywords": [
                "image",
                "libvips",
                "processing"
            ],
            "support": {
                "issues": "https://github.com/libvips/php-vips/issues",
                "source": "https://github.com/libvips/php-vips/tree/v2.4.1"
            },
            "time": "2025-01-13T16:58:09+00:00"
        },
        {
            "name": "laravel-zero/phar-updater",
            "version": "v1.4.0",
            "source": {
                "type": "git",
                "url": "https://github.com/laravel-zero/phar-updater.git",
                "reference": "700fafcde3b59e261f896b1bdb0f5657f5d46f99"
            },
            "dist": {
                "type": "zip",
                "url": "https://api.github.com/repos/laravel-zero/phar-updater/zipball/700fafcde3b59e261f896b1bdb0f5657f5d46f99",
                "reference": "700fafcde3b59e261f896b1bdb0f5657f5d46f99",
                "shasum": ""
            },
            "require": {
                "php": "^8.1"
            },
            "conflict": {
                "padraic/phar-updater": "*"
            },
            "require-dev": {
                "ext-json": "*",
                "laravel/pint": "^1.12",
                "phpstan/phpstan": "^1.10.32",
                "phpunit/phpunit": "^9.6.11"
            },
            "type": "library",
            "autoload": {
                "psr-4": {
                    "Humbug\\SelfUpdate\\": "src/"
                }
            },
            "notification-url": "https://packagist.org/downloads/",
            "license": [
                "BSD-3-Clause"
            ],
            "authors": [
                {
                    "name": "Padraic Brady",
                    "email": "padraic.brady@gmail.com",
                    "homepage": "http://blog.astrumfutura.com"
                },
                {
                    "name": "Owen Voke",
                    "email": "development@voke.dev",
                    "homepage": "https://voke.dev"
                }
            ],
            "description": "A thing to make PHAR self-updating easy and secure.",
            "keywords": [
                "humbug",
                "phar",
                "self-update",
                "update"
            ],
            "support": {
                "issues": "https://github.com/laravel-zero/phar-updater/issues",
                "source": "https://github.com/laravel-zero/phar-updater/tree/v1.4.0"
            },
            "time": "2023-09-01T10:40:10+00:00"
        },
        {
            "name": "league/uri",
            "version": "7.5.1",
            "source": {
                "type": "git",
                "url": "https://github.com/thephpleague/uri.git",
                "reference": "81fb5145d2644324614cc532b28efd0215bda430"
            },
            "dist": {
                "type": "zip",
                "url": "https://api.github.com/repos/thephpleague/uri/zipball/81fb5145d2644324614cc532b28efd0215bda430",
                "reference": "81fb5145d2644324614cc532b28efd0215bda430",
                "shasum": ""
            },
            "require": {
                "league/uri-interfaces": "^7.5",
                "php": "^8.1"
            },
            "conflict": {
                "league/uri-schemes": "^1.0"
            },
            "suggest": {
                "ext-bcmath": "to improve IPV4 host parsing",
                "ext-fileinfo": "to create Data URI from file contennts",
                "ext-gmp": "to improve IPV4 host parsing",
                "ext-intl": "to handle IDN host with the best performance",
                "jeremykendall/php-domain-parser": "to resolve Public Suffix and Top Level Domain",
                "league/uri-components": "Needed to easily manipulate URI objects components",
                "php-64bit": "to improve IPV4 host parsing",
                "symfony/polyfill-intl-idn": "to handle IDN host via the Symfony polyfill if ext-intl is not present"
            },
            "type": "library",
            "extra": {
                "branch-alias": {
                    "dev-master": "7.x-dev"
                }
            },
            "autoload": {
                "psr-4": {
                    "League\\Uri\\": ""
                }
            },
            "notification-url": "https://packagist.org/downloads/",
            "license": [
                "MIT"
            ],
            "authors": [
                {
                    "name": "Ignace Nyamagana Butera",
                    "email": "nyamsprod@gmail.com",
                    "homepage": "https://nyamsprod.com"
                }
            ],
            "description": "URI manipulation library",
            "homepage": "https://uri.thephpleague.com",
            "keywords": [
                "data-uri",
                "file-uri",
                "ftp",
                "hostname",
                "http",
                "https",
                "middleware",
                "parse_str",
                "parse_url",
                "psr-7",
                "query-string",
                "querystring",
                "rfc3986",
                "rfc3987",
                "rfc6570",
                "uri",
                "uri-template",
                "url",
                "ws"
            ],
            "support": {
                "docs": "https://uri.thephpleague.com",
                "forum": "https://thephpleague.slack.com",
                "issues": "https://github.com/thephpleague/uri-src/issues",
                "source": "https://github.com/thephpleague/uri/tree/7.5.1"
            },
            "funding": [
                {
                    "url": "https://github.com/sponsors/nyamsprod",
                    "type": "github"
                }
            ],
            "time": "2024-12-08T08:40:02+00:00"
        },
        {
            "name": "league/uri-interfaces",
            "version": "7.5.0",
            "source": {
                "type": "git",
                "url": "https://github.com/thephpleague/uri-interfaces.git",
                "reference": "08cfc6c4f3d811584fb09c37e2849e6a7f9b0742"
            },
            "dist": {
                "type": "zip",
                "url": "https://api.github.com/repos/thephpleague/uri-interfaces/zipball/08cfc6c4f3d811584fb09c37e2849e6a7f9b0742",
                "reference": "08cfc6c4f3d811584fb09c37e2849e6a7f9b0742",
                "shasum": ""
            },
            "require": {
                "ext-filter": "*",
                "php": "^8.1",
                "psr/http-factory": "^1",
                "psr/http-message": "^1.1 || ^2.0"
            },
            "suggest": {
                "ext-bcmath": "to improve IPV4 host parsing",
                "ext-gmp": "to improve IPV4 host parsing",
                "ext-intl": "to handle IDN host with the best performance",
                "php-64bit": "to improve IPV4 host parsing",
                "symfony/polyfill-intl-idn": "to handle IDN host via the Symfony polyfill if ext-intl is not present"
            },
            "type": "library",
            "extra": {
                "branch-alias": {
                    "dev-master": "7.x-dev"
                }
            },
            "autoload": {
                "psr-4": {
                    "League\\Uri\\": ""
                }
            },
            "notification-url": "https://packagist.org/downloads/",
            "license": [
                "MIT"
            ],
            "authors": [
                {
                    "name": "Ignace Nyamagana Butera",
                    "email": "nyamsprod@gmail.com",
                    "homepage": "https://nyamsprod.com"
                }
            ],
            "description": "Common interfaces and classes for URI representation and interaction",
            "homepage": "https://uri.thephpleague.com",
            "keywords": [
                "data-uri",
                "file-uri",
                "ftp",
                "hostname",
                "http",
                "https",
                "parse_str",
                "parse_url",
                "psr-7",
                "query-string",
                "querystring",
                "rfc3986",
                "rfc3987",
                "rfc6570",
                "uri",
                "url",
                "ws"
            ],
            "support": {
                "docs": "https://uri.thephpleague.com",
                "forum": "https://thephpleague.slack.com",
                "issues": "https://github.com/thephpleague/uri-src/issues",
                "source": "https://github.com/thephpleague/uri-interfaces/tree/7.5.0"
            },
            "funding": [
                {
                    "url": "https://github.com/sponsors/nyamsprod",
                    "type": "github"
                }
            ],
            "time": "2024-12-08T08:18:47+00:00"
        },
        {
            "name": "matthiasmullie/minify",
            "version": "1.3.75",
            "source": {
                "type": "git",
                "url": "https://github.com/matthiasmullie/minify.git",
                "reference": "76ba4a5f555fd7bf4aa408af608e991569076671"
            },
            "dist": {
                "type": "zip",
                "url": "https://api.github.com/repos/matthiasmullie/minify/zipball/76ba4a5f555fd7bf4aa408af608e991569076671",
                "reference": "76ba4a5f555fd7bf4aa408af608e991569076671",
                "shasum": ""
            },
            "require": {
                "ext-pcre": "*",
                "matthiasmullie/path-converter": "~1.1",
                "php": ">=5.3.0"
            },
            "require-dev": {
                "friendsofphp/php-cs-fixer": ">=2.0",
                "matthiasmullie/scrapbook": ">=1.3",
                "phpunit/phpunit": ">=4.8"
            },
            "suggest": {
                "psr/cache-implementation": "Cache implementation to use with Minify::cache"
            },
            "bin": [
                "bin/minifycss",
                "bin/minifyjs"
            ],
            "type": "library",
            "autoload": {
                "psr-4": {
                    "MatthiasMullie\\Minify\\": "src/"
                }
            },
            "notification-url": "https://packagist.org/downloads/",
            "license": [
                "MIT"
            ],
            "authors": [
                {
                    "name": "Matthias Mullie",
                    "email": "minify@mullie.eu",
                    "homepage": "https://www.mullie.eu",
                    "role": "Developer"
                }
            ],
            "description": "CSS & JavaScript minifier, in PHP. Removes whitespace, strips comments, combines files (incl. @import statements and small assets in CSS files), and optimizes/shortens a few common programming patterns.",
            "homepage": "https://github.com/matthiasmullie/minify",
            "keywords": [
                "JS",
                "css",
                "javascript",
                "minifier",
                "minify"
            ],
            "support": {
                "issues": "https://github.com/matthiasmullie/minify/issues",
                "source": "https://github.com/matthiasmullie/minify/tree/1.3.75"
            },
            "funding": [
                {
                    "url": "https://github.com/matthiasmullie",
                    "type": "github"
                }
            ],
            "time": "2025-06-25T09:56:19+00:00"
        },
        {
            "name": "matthiasmullie/path-converter",
            "version": "1.1.3",
            "source": {
                "type": "git",
                "url": "https://github.com/matthiasmullie/path-converter.git",
                "reference": "e7d13b2c7e2f2268e1424aaed02085518afa02d9"
            },
            "dist": {
                "type": "zip",
                "url": "https://api.github.com/repos/matthiasmullie/path-converter/zipball/e7d13b2c7e2f2268e1424aaed02085518afa02d9",
                "reference": "e7d13b2c7e2f2268e1424aaed02085518afa02d9",
                "shasum": ""
            },
            "require": {
                "ext-pcre": "*",
                "php": ">=5.3.0"
            },
            "require-dev": {
                "phpunit/phpunit": "~4.8"
            },
            "type": "library",
            "autoload": {
                "psr-4": {
                    "MatthiasMullie\\PathConverter\\": "src/"
                }
            },
            "notification-url": "https://packagist.org/downloads/",
            "license": [
                "MIT"
            ],
            "authors": [
                {
                    "name": "Matthias Mullie",
                    "email": "pathconverter@mullie.eu",
                    "homepage": "http://www.mullie.eu",
                    "role": "Developer"
                }
            ],
            "description": "Relative path converter",
            "homepage": "http://github.com/matthiasmullie/path-converter",
            "keywords": [
                "converter",
                "path",
                "paths",
                "relative"
            ],
            "support": {
                "issues": "https://github.com/matthiasmullie/path-converter/issues",
                "source": "https://github.com/matthiasmullie/path-converter/tree/1.1.3"
            },
            "time": "2019-02-05T23:41:09+00:00"
        },
        {
            "name": "performing/twig-components",
            "version": "0.6.1",
            "source": {
                "type": "git",
                "url": "https://github.com/performingdigital/twig-components.git",
                "reference": "66d0409032b354b37dbcca66f83bc30c16a9433a"
            },
            "dist": {
                "type": "zip",
                "url": "https://api.github.com/repos/performingdigital/twig-components/zipball/66d0409032b354b37dbcca66f83bc30c16a9433a",
                "reference": "66d0409032b354b37dbcca66f83bc30c16a9433a",
                "shasum": ""
            },
            "require": {
                "php": "^7.4|^8.0",
                "twig/twig": "^3.0"
            },
            "require-dev": {
                "friendsofphp/php-cs-fixer": "^3.0",
                "pestphp/pest": "^1.0",
                "phpunit/phpunit": "^9.3",
                "symfony/var-dumper": "^5.2",
                "vimeo/psalm": "^3.11"
            },
            "type": "library",
            "autoload": {
                "psr-4": {
                    "Performing\\TwigComponents\\": "src"
                }
            },
            "notification-url": "https://packagist.org/downloads/",
            "license": [
                "MIT"
            ],
            "authors": [
                {
                    "name": "Giorgio Pogliani",
                    "email": "giorgiopogliani94@gmail.com",
                    "homepage": "https://performingdigital.com",
                    "role": "Developer"
                }
            ],
            "description": "Twig components extension",
            "homepage": "https://github.com/giorgiopogliani/twig-components",
            "keywords": [
                "digital",
                "twig-components"
            ],
            "support": {
                "issues": "https://github.com/performingdigital/twig-components/issues",
                "source": "https://github.com/performingdigital/twig-components/tree/0.6.1"
            },
            "time": "2024-10-01T12:57:59+00:00"
        },
        {
            "name": "psr/cache",
            "version": "3.0.0",
            "source": {
                "type": "git",
                "url": "https://github.com/php-fig/cache.git",
                "reference": "aa5030cfa5405eccfdcb1083ce040c2cb8d253bf"
            },
            "dist": {
                "type": "zip",
                "url": "https://api.github.com/repos/php-fig/cache/zipball/aa5030cfa5405eccfdcb1083ce040c2cb8d253bf",
                "reference": "aa5030cfa5405eccfdcb1083ce040c2cb8d253bf",
                "shasum": ""
            },
            "require": {
                "php": ">=8.0.0"
            },
            "type": "library",
            "extra": {
                "branch-alias": {
                    "dev-master": "1.0.x-dev"
                }
            },
            "autoload": {
                "psr-4": {
                    "Psr\\Cache\\": "src/"
                }
            },
            "notification-url": "https://packagist.org/downloads/",
            "license": [
                "MIT"
            ],
            "authors": [
                {
                    "name": "PHP-FIG",
                    "homepage": "https://www.php-fig.org/"
                }
            ],
            "description": "Common interface for caching libraries",
            "keywords": [
                "cache",
                "psr",
                "psr-6"
            ],
            "support": {
                "source": "https://github.com/php-fig/cache/tree/3.0.0"
            },
            "time": "2021-02-03T23:26:27+00:00"
        },
        {
            "name": "psr/container",
            "version": "2.0.2",
            "source": {
                "type": "git",
                "url": "https://github.com/php-fig/container.git",
                "reference": "c71ecc56dfe541dbd90c5360474fbc405f8d5963"
            },
            "dist": {
                "type": "zip",
                "url": "https://api.github.com/repos/php-fig/container/zipball/c71ecc56dfe541dbd90c5360474fbc405f8d5963",
                "reference": "c71ecc56dfe541dbd90c5360474fbc405f8d5963",
                "shasum": ""
            },
            "require": {
                "php": ">=7.4.0"
            },
            "type": "library",
            "extra": {
                "branch-alias": {
                    "dev-master": "2.0.x-dev"
                }
            },
            "autoload": {
                "psr-4": {
                    "Psr\\Container\\": "src/"
                }
            },
            "notification-url": "https://packagist.org/downloads/",
            "license": [
                "MIT"
            ],
            "authors": [
                {
                    "name": "PHP-FIG",
                    "homepage": "https://www.php-fig.org/"
                }
            ],
            "description": "Common Container Interface (PHP FIG PSR-11)",
            "homepage": "https://github.com/php-fig/container",
            "keywords": [
                "PSR-11",
                "container",
                "container-interface",
                "container-interop",
                "psr"
            ],
            "support": {
                "issues": "https://github.com/php-fig/container/issues",
                "source": "https://github.com/php-fig/container/tree/2.0.2"
            },
            "time": "2021-11-05T16:47:00+00:00"
        },
        {
            "name": "psr/http-factory",
            "version": "1.1.0",
            "source": {
                "type": "git",
                "url": "https://github.com/php-fig/http-factory.git",
                "reference": "2b4765fddfe3b508ac62f829e852b1501d3f6e8a"
            },
            "dist": {
                "type": "zip",
                "url": "https://api.github.com/repos/php-fig/http-factory/zipball/2b4765fddfe3b508ac62f829e852b1501d3f6e8a",
                "reference": "2b4765fddfe3b508ac62f829e852b1501d3f6e8a",
                "shasum": ""
            },
            "require": {
                "php": ">=7.1",
                "psr/http-message": "^1.0 || ^2.0"
            },
            "type": "library",
            "extra": {
                "branch-alias": {
                    "dev-master": "1.0.x-dev"
                }
            },
            "autoload": {
                "psr-4": {
                    "Psr\\Http\\Message\\": "src/"
                }
            },
            "notification-url": "https://packagist.org/downloads/",
            "license": [
                "MIT"
            ],
            "authors": [
                {
                    "name": "PHP-FIG",
                    "homepage": "https://www.php-fig.org/"
                }
            ],
            "description": "PSR-17: Common interfaces for PSR-7 HTTP message factories",
            "keywords": [
                "factory",
                "http",
                "message",
                "psr",
                "psr-17",
                "psr-7",
                "request",
                "response"
            ],
            "support": {
                "source": "https://github.com/php-fig/http-factory"
            },
            "time": "2024-04-15T12:06:14+00:00"
        },
        {
            "name": "psr/http-message",
            "version": "2.0",
            "source": {
                "type": "git",
                "url": "https://github.com/php-fig/http-message.git",
                "reference": "402d35bcb92c70c026d1a6a9883f06b2ead23d71"
            },
            "dist": {
                "type": "zip",
                "url": "https://api.github.com/repos/php-fig/http-message/zipball/402d35bcb92c70c026d1a6a9883f06b2ead23d71",
                "reference": "402d35bcb92c70c026d1a6a9883f06b2ead23d71",
                "shasum": ""
            },
            "require": {
                "php": "^7.2 || ^8.0"
            },
            "type": "library",
            "extra": {
                "branch-alias": {
                    "dev-master": "2.0.x-dev"
                }
            },
            "autoload": {
                "psr-4": {
                    "Psr\\Http\\Message\\": "src/"
                }
            },
            "notification-url": "https://packagist.org/downloads/",
            "license": [
                "MIT"
            ],
            "authors": [
                {
                    "name": "PHP-FIG",
                    "homepage": "https://www.php-fig.org/"
                }
            ],
            "description": "Common interface for HTTP messages",
            "homepage": "https://github.com/php-fig/http-message",
            "keywords": [
                "http",
                "http-message",
                "psr",
                "psr-7",
                "request",
                "response"
            ],
            "support": {
                "source": "https://github.com/php-fig/http-message/tree/2.0"
            },
            "time": "2023-04-04T09:54:51+00:00"
        },
        {
            "name": "psr/log",
            "version": "3.0.2",
            "source": {
                "type": "git",
                "url": "https://github.com/php-fig/log.git",
                "reference": "f16e1d5863e37f8d8c2a01719f5b34baa2b714d3"
            },
            "dist": {
                "type": "zip",
                "url": "https://api.github.com/repos/php-fig/log/zipball/f16e1d5863e37f8d8c2a01719f5b34baa2b714d3",
                "reference": "f16e1d5863e37f8d8c2a01719f5b34baa2b714d3",
                "shasum": ""
            },
            "require": {
                "php": ">=8.0.0"
            },
            "type": "library",
            "extra": {
                "branch-alias": {
                    "dev-master": "3.x-dev"
                }
            },
            "autoload": {
                "psr-4": {
                    "Psr\\Log\\": "src"
                }
            },
            "notification-url": "https://packagist.org/downloads/",
            "license": [
                "MIT"
            ],
            "authors": [
                {
                    "name": "PHP-FIG",
                    "homepage": "https://www.php-fig.org/"
                }
            ],
            "description": "Common interface for logging libraries",
            "homepage": "https://github.com/php-fig/log",
            "keywords": [
                "log",
                "psr",
                "psr-3"
            ],
            "support": {
                "source": "https://github.com/php-fig/log/tree/3.0.2"
            },
            "time": "2024-09-11T13:17:53+00:00"
        },
        {
            "name": "psr/simple-cache",
            "version": "3.0.0",
            "source": {
                "type": "git",
                "url": "https://github.com/php-fig/simple-cache.git",
                "reference": "764e0b3939f5ca87cb904f570ef9be2d78a07865"
            },
            "dist": {
                "type": "zip",
                "url": "https://api.github.com/repos/php-fig/simple-cache/zipball/764e0b3939f5ca87cb904f570ef9be2d78a07865",
                "reference": "764e0b3939f5ca87cb904f570ef9be2d78a07865",
                "shasum": ""
            },
            "require": {
                "php": ">=8.0.0"
            },
            "type": "library",
            "extra": {
                "branch-alias": {
                    "dev-master": "3.0.x-dev"
                }
            },
            "autoload": {
                "psr-4": {
                    "Psr\\SimpleCache\\": "src/"
                }
            },
            "notification-url": "https://packagist.org/downloads/",
            "license": [
                "MIT"
            ],
            "authors": [
                {
                    "name": "PHP-FIG",
                    "homepage": "https://www.php-fig.org/"
                }
            ],
            "description": "Common interfaces for simple caching",
            "keywords": [
                "cache",
                "caching",
                "psr",
                "psr-16",
                "simple-cache"
            ],
            "support": {
                "source": "https://github.com/php-fig/simple-cache/tree/3.0.0"
            },
            "time": "2021-10-29T13:26:27+00:00"
        },
        {
            "name": "scrivo/highlight.php",
            "version": "v9.18.1.10",
            "source": {
                "type": "git",
                "url": "https://github.com/scrivo/highlight.php.git",
                "reference": "850f4b44697a2552e892ffe71490ba2733c2fc6e"
            },
            "dist": {
                "type": "zip",
                "url": "https://api.github.com/repos/scrivo/highlight.php/zipball/850f4b44697a2552e892ffe71490ba2733c2fc6e",
                "reference": "850f4b44697a2552e892ffe71490ba2733c2fc6e",
                "shasum": ""
            },
            "require": {
                "ext-json": "*",
                "php": ">=5.4"
            },
            "require-dev": {
                "phpunit/phpunit": "^4.8|^5.7",
                "sabberworm/php-css-parser": "^8.3",
                "symfony/finder": "^2.8|^3.4|^5.4",
                "symfony/var-dumper": "^2.8|^3.4|^5.4"
            },
            "suggest": {
                "ext-mbstring": "Allows highlighting code with unicode characters and supports language with unicode keywords"
            },
            "type": "library",
            "autoload": {
                "files": [
                    "HighlightUtilities/functions.php"
                ],
                "psr-0": {
                    "Highlight\\": "",
                    "HighlightUtilities\\": ""
                }
            },
            "notification-url": "https://packagist.org/downloads/",
            "license": [
                "BSD-3-Clause"
            ],
            "authors": [
                {
                    "name": "Geert Bergman",
                    "homepage": "http://www.scrivo.org/",
                    "role": "Project Author"
                },
                {
                    "name": "Vladimir Jimenez",
                    "homepage": "https://allejo.io",
                    "role": "Maintainer"
                },
                {
                    "name": "Martin Folkers",
                    "homepage": "https://twobrain.io",
                    "role": "Contributor"
                }
            ],
            "description": "Server side syntax highlighter that supports 185 languages. It's a PHP port of highlight.js",
            "keywords": [
                "code",
                "highlight",
                "highlight.js",
                "highlight.php",
                "syntax"
            ],
            "support": {
                "issues": "https://github.com/scrivo/highlight.php/issues",
                "source": "https://github.com/scrivo/highlight.php"
            },
            "funding": [
                {
                    "url": "https://github.com/allejo",
                    "type": "github"
                }
            ],
            "time": "2022-12-17T21:53:22+00:00"
        },
        {
            "name": "scssphp/scssphp",
            "version": "v2.0.1",
            "source": {
                "type": "git",
                "url": "https://github.com/scssphp/scssphp.git",
                "reference": "024f92cd9782e3033b41c2d1c66ab1c0e5c12c0f"
            },
            "dist": {
                "type": "zip",
                "url": "https://api.github.com/repos/scssphp/scssphp/zipball/024f92cd9782e3033b41c2d1c66ab1c0e5c12c0f",
                "reference": "024f92cd9782e3033b41c2d1c66ab1c0e5c12c0f",
                "shasum": ""
            },
            "require": {
                "ext-ctype": "*",
                "ext-json": "*",
                "league/uri": "^7.4",
                "league/uri-interfaces": "^7.4",
                "php": ">=8.1",
                "scssphp/source-span": "^1.0",
                "symfony/filesystem": "^5.4 || ^6.0 || ^7.0",
                "symfony/polyfill-mbstring": "^1.30"
            },
            "require-dev": {
                "bamarni/composer-bin-plugin": "^1.4",
                "phpunit/phpunit": "^9.5.6",
                "sass/sass-spec": "*",
                "squizlabs/php_codesniffer": "~3.5",
                "symfony/phpunit-bridge": "^5.1",
                "symfony/var-dumper": "^6.3",
                "thoughtbot/bourbon": "^7.0",
                "twbs/bootstrap": "~5.0",
                "twbs/bootstrap4": "4.6.1",
                "zurb/foundation": "~6.7.0"
            },
            "suggest": {
                "ext-mbstring": "For best performance, mbstring should be installed as it is faster than the polyfill"
            },
            "type": "library",
            "extra": {
                "bamarni-bin": {
                    "bin-links": false,
                    "forward-command": false
                }
            },
            "autoload": {
                "psr-4": {
                    "ScssPhp\\ScssPhp\\": "src/"
                }
            },
            "notification-url": "https://packagist.org/downloads/",
            "license": [
                "MIT"
            ],
            "authors": [
                {
                    "name": "Anthon Pang",
                    "email": "apang@softwaredevelopment.ca",
                    "homepage": "https://github.com/robocoder"
                },
                {
                    "name": "Cédric Morin",
                    "email": "cedric@yterium.com",
                    "homepage": "https://github.com/Cerdic"
                }
            ],
            "description": "scssphp is a compiler for SCSS written in PHP.",
            "homepage": "http://scssphp.github.io/scssphp/",
            "keywords": [
                "css",
                "less",
                "sass",
                "scss",
                "stylesheet"
            ],
            "support": {
                "issues": "https://github.com/scssphp/scssphp/issues",
                "source": "https://github.com/scssphp/scssphp/tree/v2.0.1"
            },
            "time": "2025-01-31T12:28:20+00:00"
        },
        {
            "name": "scssphp/source-span",
            "version": "v1.0.0",
            "source": {
                "type": "git",
                "url": "https://github.com/scssphp/source-span.git",
                "reference": "f08fc78765e6fb6fa8ca0573fc61b3f8860f0114"
            },
            "dist": {
                "type": "zip",
                "url": "https://api.github.com/repos/scssphp/source-span/zipball/f08fc78765e6fb6fa8ca0573fc61b3f8860f0114",
                "reference": "f08fc78765e6fb6fa8ca0573fc61b3f8860f0114",
                "shasum": ""
            },
            "require": {
                "league/uri": "^7.4",
                "league/uri-interfaces": "^7.4",
                "php": ">=8.1"
            },
            "require-dev": {
                "phpstan/phpstan": "^2.0",
                "phpstan/phpstan-deprecation-rules": "^2.0",
                "phpunit/phpunit": "^9.5.6",
                "squizlabs/php_codesniffer": "~3.5",
                "symfony/phpunit-bridge": "^5.1",
                "symfony/var-dumper": "^6.3"
            },
            "type": "library",
            "extra": {
                "branch-alias": {
                    "dev-main": "1.x-dev"
                }
            },
            "autoload": {
                "psr-4": {
                    "SourceSpan\\": "src/"
                }
            },
            "notification-url": "https://packagist.org/downloads/",
            "license": [
                "MIT"
            ],
            "authors": [
                {
                    "name": "Christophe Coevoet",
                    "homepage": "https://github.com/stof"
                }
            ],
            "description": "Provides a representation for source code locations and spans.",
            "keywords": [
                "parsing"
            ],
            "support": {
                "issues": "https://github.com/scssphp/source-span/issues",
                "source": "https://github.com/scssphp/source-span/tree/v1.0.0"
            },
            "time": "2024-12-09T23:08:15+00:00"
        },
        {
            "name": "spatie/image-optimizer",
            "version": "1.8.0",
            "source": {
                "type": "git",
                "url": "https://github.com/spatie/image-optimizer.git",
                "reference": "4fd22035e81d98fffced65a8c20d9ec4daa9671c"
            },
            "dist": {
                "type": "zip",
                "url": "https://api.github.com/repos/spatie/image-optimizer/zipball/4fd22035e81d98fffced65a8c20d9ec4daa9671c",
                "reference": "4fd22035e81d98fffced65a8c20d9ec4daa9671c",
                "shasum": ""
            },
            "require": {
                "ext-fileinfo": "*",
                "php": "^7.3|^8.0",
                "psr/log": "^1.0 | ^2.0 | ^3.0",
                "symfony/process": "^4.2|^5.0|^6.0|^7.0"
            },
            "require-dev": {
                "pestphp/pest": "^1.21",
                "phpunit/phpunit": "^8.5.21|^9.4.4",
                "symfony/var-dumper": "^4.2|^5.0|^6.0|^7.0"
            },
            "type": "library",
            "autoload": {
                "psr-4": {
                    "Spatie\\ImageOptimizer\\": "src"
                }
            },
            "notification-url": "https://packagist.org/downloads/",
            "license": [
                "MIT"
            ],
            "authors": [
                {
                    "name": "Freek Van der Herten",
                    "email": "freek@spatie.be",
                    "homepage": "https://spatie.be",
                    "role": "Developer"
                }
            ],
            "description": "Easily optimize images using PHP",
            "homepage": "https://github.com/spatie/image-optimizer",
            "keywords": [
                "image-optimizer",
                "spatie"
            ],
            "support": {
                "issues": "https://github.com/spatie/image-optimizer/issues",
                "source": "https://github.com/spatie/image-optimizer/tree/1.8.0"
            },
            "time": "2024-11-04T08:24:54+00:00"
        },
        {
            "name": "symfony/cache",
            "version": "v6.4.24",
            "source": {
                "type": "git",
                "url": "https://github.com/symfony/cache.git",
                "reference": "d038cd3054aeaf1c674022a77048b2ef6376a175"
            },
            "dist": {
                "type": "zip",
                "url": "https://api.github.com/repos/symfony/cache/zipball/d038cd3054aeaf1c674022a77048b2ef6376a175",
                "reference": "d038cd3054aeaf1c674022a77048b2ef6376a175",
                "shasum": ""
            },
            "require": {
                "php": ">=8.1",
                "psr/cache": "^2.0|^3.0",
                "psr/log": "^1.1|^2|^3",
                "symfony/cache-contracts": "^2.5|^3",
                "symfony/service-contracts": "^2.5|^3",
                "symfony/var-exporter": "^6.3.6|^7.0"
            },
            "conflict": {
                "doctrine/dbal": "<2.13.1",
                "symfony/dependency-injection": "<5.4",
                "symfony/http-kernel": "<5.4",
                "symfony/var-dumper": "<5.4"
            },
            "provide": {
                "psr/cache-implementation": "2.0|3.0",
                "psr/simple-cache-implementation": "1.0|2.0|3.0",
                "symfony/cache-implementation": "1.1|2.0|3.0"
            },
            "require-dev": {
                "cache/integration-tests": "dev-master",
                "doctrine/dbal": "^2.13.1|^3|^4",
                "predis/predis": "^1.1|^2.0",
                "psr/simple-cache": "^1.0|^2.0|^3.0",
                "symfony/config": "^5.4|^6.0|^7.0",
                "symfony/dependency-injection": "^5.4|^6.0|^7.0",
                "symfony/filesystem": "^5.4|^6.0|^7.0",
                "symfony/http-kernel": "^5.4|^6.0|^7.0",
                "symfony/messenger": "^5.4|^6.0|^7.0",
                "symfony/var-dumper": "^5.4|^6.0|^7.0"
            },
            "type": "library",
            "autoload": {
                "psr-4": {
                    "Symfony\\Component\\Cache\\": ""
                },
                "classmap": [
                    "Traits/ValueWrapper.php"
                ],
                "exclude-from-classmap": [
                    "/Tests/"
                ]
            },
            "notification-url": "https://packagist.org/downloads/",
            "license": [
                "MIT"
            ],
            "authors": [
                {
                    "name": "Nicolas Grekas",
                    "email": "p@tchwork.com"
                },
                {
                    "name": "Symfony Community",
                    "homepage": "https://symfony.com/contributors"
                }
            ],
            "description": "Provides extended PSR-6, PSR-16 (and tags) implementations",
            "homepage": "https://symfony.com",
            "keywords": [
                "caching",
                "psr6"
            ],
            "support": {
                "source": "https://github.com/symfony/cache/tree/v6.4.24"
            },
            "funding": [
                {
                    "url": "https://symfony.com/sponsor",
                    "type": "custom"
                },
                {
                    "url": "https://github.com/fabpot",
                    "type": "github"
                },
                {
                    "url": "https://github.com/nicolas-grekas",
                    "type": "github"
                },
                {
                    "url": "https://tidelift.com/funding/github/packagist/symfony/symfony",
                    "type": "tidelift"
                }
            ],
            "time": "2025-07-30T09:32:03+00:00"
        },
        {
            "name": "symfony/cache-contracts",
            "version": "v3.6.0",
            "source": {
                "type": "git",
                "url": "https://github.com/symfony/cache-contracts.git",
                "reference": "5d68a57d66910405e5c0b63d6f0af941e66fc868"
            },
            "dist": {
                "type": "zip",
                "url": "https://api.github.com/repos/symfony/cache-contracts/zipball/5d68a57d66910405e5c0b63d6f0af941e66fc868",
                "reference": "5d68a57d66910405e5c0b63d6f0af941e66fc868",
                "shasum": ""
            },
            "require": {
                "php": ">=8.1",
                "psr/cache": "^3.0"
            },
            "type": "library",
            "extra": {
                "thanks": {
                    "url": "https://github.com/symfony/contracts",
                    "name": "symfony/contracts"
                },
                "branch-alias": {
                    "dev-main": "3.6-dev"
                }
            },
            "autoload": {
                "psr-4": {
                    "Symfony\\Contracts\\Cache\\": ""
                }
            },
            "notification-url": "https://packagist.org/downloads/",
            "license": [
                "MIT"
            ],
            "authors": [
                {
                    "name": "Nicolas Grekas",
                    "email": "p@tchwork.com"
                },
                {
                    "name": "Symfony Community",
                    "homepage": "https://symfony.com/contributors"
                }
            ],
            "description": "Generic abstractions related to caching",
            "homepage": "https://symfony.com",
            "keywords": [
                "abstractions",
                "contracts",
                "decoupling",
                "interfaces",
                "interoperability",
                "standards"
            ],
            "support": {
                "source": "https://github.com/symfony/cache-contracts/tree/v3.6.0"
            },
            "funding": [
                {
                    "url": "https://symfony.com/sponsor",
                    "type": "custom"
                },
                {
                    "url": "https://github.com/fabpot",
                    "type": "github"
                },
                {
                    "url": "https://tidelift.com/funding/github/packagist/symfony/symfony",
                    "type": "tidelift"
                }
            ],
            "time": "2025-03-13T15:25:07+00:00"
        },
        {
            "name": "symfony/config",
            "version": "v6.4.24",
            "source": {
                "type": "git",
                "url": "https://github.com/symfony/config.git",
                "reference": "80e2cf005cf17138c97193be0434cdcfd1b2212e"
            },
            "dist": {
                "type": "zip",
                "url": "https://api.github.com/repos/symfony/config/zipball/80e2cf005cf17138c97193be0434cdcfd1b2212e",
                "reference": "80e2cf005cf17138c97193be0434cdcfd1b2212e",
                "shasum": ""
            },
            "require": {
                "php": ">=8.1",
                "symfony/deprecation-contracts": "^2.5|^3",
                "symfony/filesystem": "^5.4|^6.0|^7.0",
                "symfony/polyfill-ctype": "~1.8"
            },
            "conflict": {
                "symfony/finder": "<5.4",
                "symfony/service-contracts": "<2.5"
            },
            "require-dev": {
                "symfony/event-dispatcher": "^5.4|^6.0|^7.0",
                "symfony/finder": "^5.4|^6.0|^7.0",
                "symfony/messenger": "^5.4|^6.0|^7.0",
                "symfony/service-contracts": "^2.5|^3",
                "symfony/yaml": "^5.4|^6.0|^7.0"
            },
            "type": "library",
            "autoload": {
                "psr-4": {
                    "Symfony\\Component\\Config\\": ""
                },
                "exclude-from-classmap": [
                    "/Tests/"
                ]
            },
            "notification-url": "https://packagist.org/downloads/",
            "license": [
                "MIT"
            ],
            "authors": [
                {
                    "name": "Fabien Potencier",
                    "email": "fabien@symfony.com"
                },
                {
                    "name": "Symfony Community",
                    "homepage": "https://symfony.com/contributors"
                }
            ],
            "description": "Helps you find, load, combine, autofill and validate configuration values of any kind",
            "homepage": "https://symfony.com",
            "support": {
                "source": "https://github.com/symfony/config/tree/v6.4.24"
            },
            "funding": [
                {
                    "url": "https://symfony.com/sponsor",
                    "type": "custom"
                },
                {
                    "url": "https://github.com/fabpot",
                    "type": "github"
                },
                {
                    "url": "https://github.com/nicolas-grekas",
                    "type": "github"
                },
                {
                    "url": "https://tidelift.com/funding/github/packagist/symfony/symfony",
                    "type": "tidelift"
                }
            ],
            "time": "2025-07-26T13:50:30+00:00"
        },
        {
            "name": "symfony/console",
            "version": "v6.4.25",
            "source": {
                "type": "git",
                "url": "https://github.com/symfony/console.git",
                "reference": "273fd29ff30ba0a88ca5fb83f7cf1ab69306adae"
            },
            "dist": {
                "type": "zip",
                "url": "https://api.github.com/repos/symfony/console/zipball/273fd29ff30ba0a88ca5fb83f7cf1ab69306adae",
                "reference": "273fd29ff30ba0a88ca5fb83f7cf1ab69306adae",
                "shasum": ""
            },
            "require": {
                "php": ">=8.1",
                "symfony/deprecation-contracts": "^2.5|^3",
                "symfony/polyfill-mbstring": "~1.0",
                "symfony/service-contracts": "^2.5|^3",
                "symfony/string": "^5.4|^6.0|^7.0"
            },
            "conflict": {
                "symfony/dependency-injection": "<5.4",
                "symfony/dotenv": "<5.4",
                "symfony/event-dispatcher": "<5.4",
                "symfony/lock": "<5.4",
                "symfony/process": "<5.4"
            },
            "provide": {
                "psr/log-implementation": "1.0|2.0|3.0"
            },
            "require-dev": {
                "psr/log": "^1|^2|^3",
                "symfony/config": "^5.4|^6.0|^7.0",
                "symfony/dependency-injection": "^5.4|^6.0|^7.0",
                "symfony/event-dispatcher": "^5.4|^6.0|^7.0",
                "symfony/http-foundation": "^6.4|^7.0",
                "symfony/http-kernel": "^6.4|^7.0",
                "symfony/lock": "^5.4|^6.0|^7.0",
                "symfony/messenger": "^5.4|^6.0|^7.0",
                "symfony/process": "^5.4|^6.0|^7.0",
                "symfony/stopwatch": "^5.4|^6.0|^7.0",
                "symfony/var-dumper": "^5.4|^6.0|^7.0"
            },
            "type": "library",
            "autoload": {
                "psr-4": {
                    "Symfony\\Component\\Console\\": ""
                },
                "exclude-from-classmap": [
                    "/Tests/"
                ]
            },
            "notification-url": "https://packagist.org/downloads/",
            "license": [
                "MIT"
            ],
            "authors": [
                {
                    "name": "Fabien Potencier",
                    "email": "fabien@symfony.com"
                },
                {
                    "name": "Symfony Community",
                    "homepage": "https://symfony.com/contributors"
                }
            ],
            "description": "Eases the creation of beautiful and testable command line interfaces",
            "homepage": "https://symfony.com",
            "keywords": [
                "cli",
                "command-line",
                "console",
                "terminal"
            ],
            "support": {
                "source": "https://github.com/symfony/console/tree/v6.4.25"
            },
            "funding": [
                {
                    "url": "https://symfony.com/sponsor",
                    "type": "custom"
                },
                {
                    "url": "https://github.com/fabpot",
                    "type": "github"
                },
                {
                    "url": "https://github.com/nicolas-grekas",
                    "type": "github"
                },
                {
                    "url": "https://tidelift.com/funding/github/packagist/symfony/symfony",
                    "type": "tidelift"
                }
            ],
            "time": "2025-08-22T10:21:53+00:00"
        },
        {
            "name": "symfony/css-selector",
            "version": "v6.4.24",
            "source": {
                "type": "git",
                "url": "https://github.com/symfony/css-selector.git",
                "reference": "9b784413143701aa3c94ac1869a159a9e53e8761"
            },
            "dist": {
                "type": "zip",
                "url": "https://api.github.com/repos/symfony/css-selector/zipball/9b784413143701aa3c94ac1869a159a9e53e8761",
                "reference": "9b784413143701aa3c94ac1869a159a9e53e8761",
                "shasum": ""
            },
            "require": {
                "php": ">=8.1"
            },
            "type": "library",
            "autoload": {
                "psr-4": {
                    "Symfony\\Component\\CssSelector\\": ""
                },
                "exclude-from-classmap": [
                    "/Tests/"
                ]
            },
            "notification-url": "https://packagist.org/downloads/",
            "license": [
                "MIT"
            ],
            "authors": [
                {
                    "name": "Fabien Potencier",
                    "email": "fabien@symfony.com"
                },
                {
                    "name": "Jean-François Simon",
                    "email": "jeanfrancois.simon@sensiolabs.com"
                },
                {
                    "name": "Symfony Community",
                    "homepage": "https://symfony.com/contributors"
                }
            ],
            "description": "Converts CSS selectors to XPath expressions",
            "homepage": "https://symfony.com",
            "support": {
                "source": "https://github.com/symfony/css-selector/tree/v6.4.24"
            },
            "funding": [
                {
                    "url": "https://symfony.com/sponsor",
                    "type": "custom"
                },
                {
                    "url": "https://github.com/fabpot",
                    "type": "github"
                },
                {
                    "url": "https://github.com/nicolas-grekas",
                    "type": "github"
                },
                {
                    "url": "https://tidelift.com/funding/github/packagist/symfony/symfony",
                    "type": "tidelift"
                }
            ],
            "time": "2025-07-10T08:14:14+00:00"
        },
        {
            "name": "symfony/deprecation-contracts",
            "version": "v3.6.0",
            "source": {
                "type": "git",
                "url": "https://github.com/symfony/deprecation-contracts.git",
                "reference": "63afe740e99a13ba87ec199bb07bbdee937a5b62"
            },
            "dist": {
                "type": "zip",
                "url": "https://api.github.com/repos/symfony/deprecation-contracts/zipball/63afe740e99a13ba87ec199bb07bbdee937a5b62",
                "reference": "63afe740e99a13ba87ec199bb07bbdee937a5b62",
                "shasum": ""
            },
            "require": {
                "php": ">=8.1"
            },
            "type": "library",
            "extra": {
                "thanks": {
                    "url": "https://github.com/symfony/contracts",
                    "name": "symfony/contracts"
                },
                "branch-alias": {
                    "dev-main": "3.6-dev"
                }
            },
            "autoload": {
                "files": [
                    "function.php"
                ]
            },
            "notification-url": "https://packagist.org/downloads/",
            "license": [
                "MIT"
            ],
            "authors": [
                {
                    "name": "Nicolas Grekas",
                    "email": "p@tchwork.com"
                },
                {
                    "name": "Symfony Community",
                    "homepage": "https://symfony.com/contributors"
                }
            ],
            "description": "A generic function and convention to trigger deprecation notices",
            "homepage": "https://symfony.com",
            "support": {
                "source": "https://github.com/symfony/deprecation-contracts/tree/v3.6.0"
            },
            "funding": [
                {
                    "url": "https://symfony.com/sponsor",
                    "type": "custom"
                },
                {
                    "url": "https://github.com/fabpot",
                    "type": "github"
                },
                {
                    "url": "https://tidelift.com/funding/github/packagist/symfony/symfony",
                    "type": "tidelift"
                }
            ],
            "time": "2024-09-25T14:21:43+00:00"
        },
        {
            "name": "symfony/filesystem",
            "version": "v6.4.24",
            "source": {
                "type": "git",
                "url": "https://github.com/symfony/filesystem.git",
                "reference": "75ae2edb7cdcc0c53766c30b0a2512b8df574bd8"
            },
            "dist": {
                "type": "zip",
                "url": "https://api.github.com/repos/symfony/filesystem/zipball/75ae2edb7cdcc0c53766c30b0a2512b8df574bd8",
                "reference": "75ae2edb7cdcc0c53766c30b0a2512b8df574bd8",
                "shasum": ""
            },
            "require": {
                "php": ">=8.1",
                "symfony/polyfill-ctype": "~1.8",
                "symfony/polyfill-mbstring": "~1.8"
            },
            "require-dev": {
                "symfony/process": "^5.4|^6.4|^7.0"
            },
            "type": "library",
            "autoload": {
                "psr-4": {
                    "Symfony\\Component\\Filesystem\\": ""
                },
                "exclude-from-classmap": [
                    "/Tests/"
                ]
            },
            "notification-url": "https://packagist.org/downloads/",
            "license": [
                "MIT"
            ],
            "authors": [
                {
                    "name": "Fabien Potencier",
                    "email": "fabien@symfony.com"
                },
                {
                    "name": "Symfony Community",
                    "homepage": "https://symfony.com/contributors"
                }
            ],
            "description": "Provides basic utilities for the filesystem",
            "homepage": "https://symfony.com",
            "support": {
                "source": "https://github.com/symfony/filesystem/tree/v6.4.24"
            },
            "funding": [
                {
                    "url": "https://symfony.com/sponsor",
                    "type": "custom"
                },
                {
                    "url": "https://github.com/fabpot",
                    "type": "github"
                },
                {
                    "url": "https://github.com/nicolas-grekas",
                    "type": "github"
                },
                {
                    "url": "https://tidelift.com/funding/github/packagist/symfony/symfony",
                    "type": "tidelift"
                }
            ],
            "time": "2025-07-10T08:14:14+00:00"
        },
        {
            "name": "symfony/finder",
            "version": "v6.4.24",
            "source": {
                "type": "git",
                "url": "https://github.com/symfony/finder.git",
                "reference": "73089124388c8510efb8d2d1689285d285937b08"
            },
            "dist": {
                "type": "zip",
                "url": "https://api.github.com/repos/symfony/finder/zipball/73089124388c8510efb8d2d1689285d285937b08",
                "reference": "73089124388c8510efb8d2d1689285d285937b08",
                "shasum": ""
            },
            "require": {
                "php": ">=8.1"
            },
            "require-dev": {
                "symfony/filesystem": "^6.0|^7.0"
            },
            "type": "library",
            "autoload": {
                "psr-4": {
                    "Symfony\\Component\\Finder\\": ""
                },
                "exclude-from-classmap": [
                    "/Tests/"
                ]
            },
            "notification-url": "https://packagist.org/downloads/",
            "license": [
                "MIT"
            ],
            "authors": [
                {
                    "name": "Fabien Potencier",
                    "email": "fabien@symfony.com"
                },
                {
                    "name": "Symfony Community",
                    "homepage": "https://symfony.com/contributors"
                }
            ],
            "description": "Finds files and directories via an intuitive fluent interface",
            "homepage": "https://symfony.com",
            "support": {
                "source": "https://github.com/symfony/finder/tree/v6.4.24"
            },
            "funding": [
                {
                    "url": "https://symfony.com/sponsor",
                    "type": "custom"
                },
                {
                    "url": "https://github.com/fabpot",
                    "type": "github"
                },
                {
                    "url": "https://github.com/nicolas-grekas",
                    "type": "github"
                },
                {
                    "url": "https://tidelift.com/funding/github/packagist/symfony/symfony",
                    "type": "tidelift"
                }
            ],
            "time": "2025-07-15T12:02:45+00:00"
        },
        {
            "name": "symfony/intl",
            "version": "v6.4.25",
            "source": {
                "type": "git",
                "url": "https://github.com/symfony/intl.git",
                "reference": "84dc64e179360927eed8f3403b4927aa70702c4f"
            },
            "dist": {
                "type": "zip",
                "url": "https://api.github.com/repos/symfony/intl/zipball/84dc64e179360927eed8f3403b4927aa70702c4f",
                "reference": "84dc64e179360927eed8f3403b4927aa70702c4f",
                "shasum": ""
            },
            "require": {
                "php": ">=8.1"
            },
            "require-dev": {
                "symfony/filesystem": "^5.4|^6.0|^7.0",
                "symfony/finder": "^5.4|^6.0|^7.0",
                "symfony/var-exporter": "^5.4|^6.0|^7.0"
            },
            "type": "library",
            "autoload": {
                "psr-4": {
                    "Symfony\\Component\\Intl\\": ""
                },
                "exclude-from-classmap": [
                    "/Tests/",
                    "/Resources/data/"
                ]
            },
            "notification-url": "https://packagist.org/downloads/",
            "license": [
                "MIT"
            ],
            "authors": [
                {
                    "name": "Bernhard Schussek",
                    "email": "bschussek@gmail.com"
                },
                {
                    "name": "Eriksen Costa",
                    "email": "eriksen.costa@infranology.com.br"
                },
                {
                    "name": "Igor Wiedler",
                    "email": "igor@wiedler.ch"
                },
                {
                    "name": "Symfony Community",
                    "homepage": "https://symfony.com/contributors"
                }
            ],
            "description": "Provides access to the localization data of the ICU library",
            "homepage": "https://symfony.com",
            "keywords": [
                "i18n",
                "icu",
                "internationalization",
                "intl",
                "l10n",
                "localization"
            ],
            "support": {
                "source": "https://github.com/symfony/intl/tree/v6.4.25"
            },
            "funding": [
                {
                    "url": "https://symfony.com/sponsor",
                    "type": "custom"
                },
                {
                    "url": "https://github.com/fabpot",
                    "type": "github"
                },
                {
                    "url": "https://github.com/nicolas-grekas",
                    "type": "github"
                },
                {
                    "url": "https://tidelift.com/funding/github/packagist/symfony/symfony",
                    "type": "tidelift"
                }
            ],
            "time": "2025-08-19T13:57:48+00:00"
        },
        {
            "name": "symfony/mime",
            "version": "v6.4.24",
            "source": {
                "type": "git",
                "url": "https://github.com/symfony/mime.git",
                "reference": "664d5e844a2de5e11c8255d0aef6bc15a9660ac7"
            },
            "dist": {
                "type": "zip",
                "url": "https://api.github.com/repos/symfony/mime/zipball/664d5e844a2de5e11c8255d0aef6bc15a9660ac7",
                "reference": "664d5e844a2de5e11c8255d0aef6bc15a9660ac7",
                "shasum": ""
            },
            "require": {
                "php": ">=8.1",
                "symfony/deprecation-contracts": "^2.5|^3",
                "symfony/polyfill-intl-idn": "^1.10",
                "symfony/polyfill-mbstring": "^1.0"
            },
            "conflict": {
                "egulias/email-validator": "~3.0.0",
                "phpdocumentor/reflection-docblock": "<3.2.2",
                "phpdocumentor/type-resolver": "<1.4.0",
                "symfony/mailer": "<5.4",
                "symfony/serializer": "<6.4.3|>7.0,<7.0.3"
            },
            "require-dev": {
                "egulias/email-validator": "^2.1.10|^3.1|^4",
                "league/html-to-markdown": "^5.0",
                "phpdocumentor/reflection-docblock": "^3.0|^4.0|^5.0",
                "symfony/dependency-injection": "^5.4|^6.0|^7.0",
                "symfony/process": "^5.4|^6.4|^7.0",
                "symfony/property-access": "^5.4|^6.0|^7.0",
                "symfony/property-info": "^5.4|^6.0|^7.0",
                "symfony/serializer": "^6.4.3|^7.0.3"
            },
            "type": "library",
            "autoload": {
                "psr-4": {
                    "Symfony\\Component\\Mime\\": ""
                },
                "exclude-from-classmap": [
                    "/Tests/"
                ]
            },
            "notification-url": "https://packagist.org/downloads/",
            "license": [
                "MIT"
            ],
            "authors": [
                {
                    "name": "Fabien Potencier",
                    "email": "fabien@symfony.com"
                },
                {
                    "name": "Symfony Community",
                    "homepage": "https://symfony.com/contributors"
                }
            ],
            "description": "Allows manipulating MIME messages",
            "homepage": "https://symfony.com",
            "keywords": [
                "mime",
                "mime-type"
            ],
            "support": {
                "source": "https://github.com/symfony/mime/tree/v6.4.24"
            },
            "funding": [
                {
                    "url": "https://symfony.com/sponsor",
                    "type": "custom"
                },
                {
                    "url": "https://github.com/fabpot",
                    "type": "github"
                },
                {
                    "url": "https://github.com/nicolas-grekas",
                    "type": "github"
                },
                {
                    "url": "https://tidelift.com/funding/github/packagist/symfony/symfony",
                    "type": "tidelift"
                }
            ],
            "time": "2025-07-15T12:02:45+00:00"
        },
        {
            "name": "symfony/polyfill-ctype",
            "version": "v1.33.0",
            "source": {
                "type": "git",
                "url": "https://github.com/symfony/polyfill-ctype.git",
                "reference": "a3cc8b044a6ea513310cbd48ef7333b384945638"
            },
            "dist": {
                "type": "zip",
                "url": "https://api.github.com/repos/symfony/polyfill-ctype/zipball/a3cc8b044a6ea513310cbd48ef7333b384945638",
                "reference": "a3cc8b044a6ea513310cbd48ef7333b384945638",
                "shasum": ""
            },
            "require": {
                "php": ">=7.2"
            },
            "provide": {
                "ext-ctype": "*"
            },
            "suggest": {
                "ext-ctype": "For best performance"
            },
            "type": "library",
            "extra": {
                "thanks": {
                    "url": "https://github.com/symfony/polyfill",
                    "name": "symfony/polyfill"
                }
            },
            "autoload": {
                "files": [
                    "bootstrap.php"
                ],
                "psr-4": {
                    "Symfony\\Polyfill\\Ctype\\": ""
                }
            },
            "notification-url": "https://packagist.org/downloads/",
            "license": [
                "MIT"
            ],
            "authors": [
                {
                    "name": "Gert de Pagter",
                    "email": "BackEndTea@gmail.com"
                },
                {
                    "name": "Symfony Community",
                    "homepage": "https://symfony.com/contributors"
                }
            ],
            "description": "Symfony polyfill for ctype functions",
            "homepage": "https://symfony.com",
            "keywords": [
                "compatibility",
                "ctype",
                "polyfill",
                "portable"
            ],
            "support": {
                "source": "https://github.com/symfony/polyfill-ctype/tree/v1.33.0"
            },
            "funding": [
                {
                    "url": "https://symfony.com/sponsor",
                    "type": "custom"
                },
                {
                    "url": "https://github.com/fabpot",
                    "type": "github"
                },
                {
                    "url": "https://github.com/nicolas-grekas",
                    "type": "github"
                },
                {
                    "url": "https://tidelift.com/funding/github/packagist/symfony/symfony",
                    "type": "tidelift"
                }
            ],
            "time": "2024-09-09T11:45:10+00:00"
        },
        {
            "name": "symfony/polyfill-intl-grapheme",
            "version": "v1.33.0",
            "source": {
                "type": "git",
                "url": "https://github.com/symfony/polyfill-intl-grapheme.git",
                "reference": "380872130d3a5dd3ace2f4010d95125fde5d5c70"
            },
            "dist": {
                "type": "zip",
                "url": "https://api.github.com/repos/symfony/polyfill-intl-grapheme/zipball/380872130d3a5dd3ace2f4010d95125fde5d5c70",
                "reference": "380872130d3a5dd3ace2f4010d95125fde5d5c70",
                "shasum": ""
            },
            "require": {
                "php": ">=7.2"
            },
            "suggest": {
                "ext-intl": "For best performance"
            },
            "type": "library",
            "extra": {
                "thanks": {
                    "url": "https://github.com/symfony/polyfill",
                    "name": "symfony/polyfill"
                }
            },
            "autoload": {
                "files": [
                    "bootstrap.php"
                ],
                "psr-4": {
                    "Symfony\\Polyfill\\Intl\\Grapheme\\": ""
                }
            },
            "notification-url": "https://packagist.org/downloads/",
            "license": [
                "MIT"
            ],
            "authors": [
                {
                    "name": "Nicolas Grekas",
                    "email": "p@tchwork.com"
                },
                {
                    "name": "Symfony Community",
                    "homepage": "https://symfony.com/contributors"
                }
            ],
            "description": "Symfony polyfill for intl's grapheme_* functions",
            "homepage": "https://symfony.com",
            "keywords": [
                "compatibility",
                "grapheme",
                "intl",
                "polyfill",
                "portable",
                "shim"
            ],
            "support": {
                "source": "https://github.com/symfony/polyfill-intl-grapheme/tree/v1.33.0"
            },
            "funding": [
                {
                    "url": "https://symfony.com/sponsor",
                    "type": "custom"
                },
                {
                    "url": "https://github.com/fabpot",
                    "type": "github"
                },
                {
                    "url": "https://github.com/nicolas-grekas",
                    "type": "github"
                },
                {
                    "url": "https://tidelift.com/funding/github/packagist/symfony/symfony",
                    "type": "tidelift"
                }
            ],
            "time": "2025-06-27T09:58:17+00:00"
        },
        {
            "name": "symfony/polyfill-intl-icu",
            "version": "v1.33.0",
            "source": {
                "type": "git",
                "url": "https://github.com/symfony/polyfill-intl-icu.git",
                "reference": "bfc8fa13dbaf21d69114b0efcd72ab700fb04d0c"
            },
            "dist": {
                "type": "zip",
                "url": "https://api.github.com/repos/symfony/polyfill-intl-icu/zipball/bfc8fa13dbaf21d69114b0efcd72ab700fb04d0c",
                "reference": "bfc8fa13dbaf21d69114b0efcd72ab700fb04d0c",
                "shasum": ""
            },
            "require": {
                "php": ">=7.2"
            },
            "suggest": {
                "ext-intl": "For best performance and support of other locales than \"en\""
            },
            "type": "library",
            "extra": {
                "thanks": {
                    "url": "https://github.com/symfony/polyfill",
                    "name": "symfony/polyfill"
                }
            },
            "autoload": {
                "files": [
                    "bootstrap.php"
                ],
                "psr-4": {
                    "Symfony\\Polyfill\\Intl\\Icu\\": ""
                },
                "classmap": [
                    "Resources/stubs"
                ],
                "exclude-from-classmap": [
                    "/Tests/"
                ]
            },
            "notification-url": "https://packagist.org/downloads/",
            "license": [
                "MIT"
            ],
            "authors": [
                {
                    "name": "Nicolas Grekas",
                    "email": "p@tchwork.com"
                },
                {
                    "name": "Symfony Community",
                    "homepage": "https://symfony.com/contributors"
                }
            ],
            "description": "Symfony polyfill for intl's ICU-related data and classes",
            "homepage": "https://symfony.com",
            "keywords": [
                "compatibility",
                "icu",
                "intl",
                "polyfill",
                "portable",
                "shim"
            ],
            "support": {
                "source": "https://github.com/symfony/polyfill-intl-icu/tree/v1.33.0"
            },
            "funding": [
                {
                    "url": "https://symfony.com/sponsor",
                    "type": "custom"
                },
                {
                    "url": "https://github.com/fabpot",
                    "type": "github"
                },
                {
                    "url": "https://github.com/nicolas-grekas",
                    "type": "github"
                },
                {
                    "url": "https://tidelift.com/funding/github/packagist/symfony/symfony",
                    "type": "tidelift"
                }
            ],
            "time": "2025-06-20T22:24:30+00:00"
        },
        {
            "name": "symfony/polyfill-intl-idn",
            "version": "v1.33.0",
            "source": {
                "type": "git",
                "url": "https://github.com/symfony/polyfill-intl-idn.git",
                "reference": "9614ac4d8061dc257ecc64cba1b140873dce8ad3"
            },
            "dist": {
                "type": "zip",
                "url": "https://api.github.com/repos/symfony/polyfill-intl-idn/zipball/9614ac4d8061dc257ecc64cba1b140873dce8ad3",
                "reference": "9614ac4d8061dc257ecc64cba1b140873dce8ad3",
                "shasum": ""
            },
            "require": {
                "php": ">=7.2",
                "symfony/polyfill-intl-normalizer": "^1.10"
            },
            "suggest": {
                "ext-intl": "For best performance"
            },
            "type": "library",
            "extra": {
                "thanks": {
                    "url": "https://github.com/symfony/polyfill",
                    "name": "symfony/polyfill"
                }
            },
            "autoload": {
                "files": [
                    "bootstrap.php"
                ],
                "psr-4": {
                    "Symfony\\Polyfill\\Intl\\Idn\\": ""
                }
            },
            "notification-url": "https://packagist.org/downloads/",
            "license": [
                "MIT"
            ],
            "authors": [
                {
                    "name": "Laurent Bassin",
                    "email": "laurent@bassin.info"
                },
                {
                    "name": "Trevor Rowbotham",
                    "email": "trevor.rowbotham@pm.me"
                },
                {
                    "name": "Symfony Community",
                    "homepage": "https://symfony.com/contributors"
                }
            ],
            "description": "Symfony polyfill for intl's idn_to_ascii and idn_to_utf8 functions",
            "homepage": "https://symfony.com",
            "keywords": [
                "compatibility",
                "idn",
                "intl",
                "polyfill",
                "portable",
                "shim"
            ],
            "support": {
                "source": "https://github.com/symfony/polyfill-intl-idn/tree/v1.33.0"
            },
            "funding": [
                {
                    "url": "https://symfony.com/sponsor",
                    "type": "custom"
                },
                {
                    "url": "https://github.com/fabpot",
                    "type": "github"
                },
                {
                    "url": "https://github.com/nicolas-grekas",
                    "type": "github"
                },
                {
                    "url": "https://tidelift.com/funding/github/packagist/symfony/symfony",
                    "type": "tidelift"
                }
            ],
            "time": "2024-09-10T14:38:51+00:00"
        },
        {
            "name": "symfony/polyfill-intl-normalizer",
            "version": "v1.33.0",
            "source": {
                "type": "git",
                "url": "https://github.com/symfony/polyfill-intl-normalizer.git",
                "reference": "3833d7255cc303546435cb650316bff708a1c75c"
            },
            "dist": {
                "type": "zip",
                "url": "https://api.github.com/repos/symfony/polyfill-intl-normalizer/zipball/3833d7255cc303546435cb650316bff708a1c75c",
                "reference": "3833d7255cc303546435cb650316bff708a1c75c",
                "shasum": ""
            },
            "require": {
                "php": ">=7.2"
            },
            "suggest": {
                "ext-intl": "For best performance"
            },
            "type": "library",
            "extra": {
                "thanks": {
                    "url": "https://github.com/symfony/polyfill",
                    "name": "symfony/polyfill"
                }
            },
            "autoload": {
                "files": [
                    "bootstrap.php"
                ],
                "psr-4": {
                    "Symfony\\Polyfill\\Intl\\Normalizer\\": ""
                },
                "classmap": [
                    "Resources/stubs"
                ]
            },
            "notification-url": "https://packagist.org/downloads/",
            "license": [
                "MIT"
            ],
            "authors": [
                {
                    "name": "Nicolas Grekas",
                    "email": "p@tchwork.com"
                },
                {
                    "name": "Symfony Community",
                    "homepage": "https://symfony.com/contributors"
                }
            ],
            "description": "Symfony polyfill for intl's Normalizer class and related functions",
            "homepage": "https://symfony.com",
            "keywords": [
                "compatibility",
                "intl",
                "normalizer",
                "polyfill",
                "portable",
                "shim"
            ],
            "support": {
                "source": "https://github.com/symfony/polyfill-intl-normalizer/tree/v1.33.0"
            },
            "funding": [
                {
                    "url": "https://symfony.com/sponsor",
                    "type": "custom"
                },
                {
                    "url": "https://github.com/fabpot",
                    "type": "github"
                },
                {
                    "url": "https://github.com/nicolas-grekas",
                    "type": "github"
                },
                {
                    "url": "https://tidelift.com/funding/github/packagist/symfony/symfony",
                    "type": "tidelift"
                }
            ],
            "time": "2024-09-09T11:45:10+00:00"
        },
        {
            "name": "symfony/polyfill-mbstring",
            "version": "v1.33.0",
            "source": {
                "type": "git",
                "url": "https://github.com/symfony/polyfill-mbstring.git",
                "reference": "6d857f4d76bd4b343eac26d6b539585d2bc56493"
            },
            "dist": {
                "type": "zip",
                "url": "https://api.github.com/repos/symfony/polyfill-mbstring/zipball/6d857f4d76bd4b343eac26d6b539585d2bc56493",
                "reference": "6d857f4d76bd4b343eac26d6b539585d2bc56493",
                "shasum": ""
            },
            "require": {
                "ext-iconv": "*",
                "php": ">=7.2"
            },
            "provide": {
                "ext-mbstring": "*"
            },
            "suggest": {
                "ext-mbstring": "For best performance"
            },
            "type": "library",
            "extra": {
                "thanks": {
                    "url": "https://github.com/symfony/polyfill",
                    "name": "symfony/polyfill"
                }
            },
            "autoload": {
                "files": [
                    "bootstrap.php"
                ],
                "psr-4": {
                    "Symfony\\Polyfill\\Mbstring\\": ""
                }
            },
            "notification-url": "https://packagist.org/downloads/",
            "license": [
                "MIT"
            ],
            "authors": [
                {
                    "name": "Nicolas Grekas",
                    "email": "p@tchwork.com"
                },
                {
                    "name": "Symfony Community",
                    "homepage": "https://symfony.com/contributors"
                }
            ],
            "description": "Symfony polyfill for the Mbstring extension",
            "homepage": "https://symfony.com",
            "keywords": [
                "compatibility",
                "mbstring",
                "polyfill",
                "portable",
                "shim"
            ],
            "support": {
                "source": "https://github.com/symfony/polyfill-mbstring/tree/v1.33.0"
            },
            "funding": [
                {
                    "url": "https://symfony.com/sponsor",
                    "type": "custom"
                },
                {
                    "url": "https://github.com/fabpot",
                    "type": "github"
                },
                {
                    "url": "https://github.com/nicolas-grekas",
                    "type": "github"
                },
                {
                    "url": "https://tidelift.com/funding/github/packagist/symfony/symfony",
                    "type": "tidelift"
                }
            ],
            "time": "2024-12-23T08:48:59+00:00"
        },
        {
            "name": "symfony/polyfill-php83",
            "version": "v1.33.0",
            "source": {
                "type": "git",
                "url": "https://github.com/symfony/polyfill-php83.git",
                "reference": "17f6f9a6b1735c0f163024d959f700cfbc5155e5"
            },
            "dist": {
                "type": "zip",
                "url": "https://api.github.com/repos/symfony/polyfill-php83/zipball/17f6f9a6b1735c0f163024d959f700cfbc5155e5",
                "reference": "17f6f9a6b1735c0f163024d959f700cfbc5155e5",
                "shasum": ""
            },
            "require": {
                "php": ">=7.2"
            },
            "type": "library",
            "extra": {
                "thanks": {
                    "url": "https://github.com/symfony/polyfill",
                    "name": "symfony/polyfill"
                }
            },
            "autoload": {
                "files": [
                    "bootstrap.php"
                ],
                "psr-4": {
                    "Symfony\\Polyfill\\Php83\\": ""
                },
                "classmap": [
                    "Resources/stubs"
                ]
            },
            "notification-url": "https://packagist.org/downloads/",
            "license": [
                "MIT"
            ],
            "authors": [
                {
                    "name": "Nicolas Grekas",
                    "email": "p@tchwork.com"
                },
                {
                    "name": "Symfony Community",
                    "homepage": "https://symfony.com/contributors"
                }
            ],
            "description": "Symfony polyfill backporting some PHP 8.3+ features to lower PHP versions",
            "homepage": "https://symfony.com",
            "keywords": [
                "compatibility",
                "polyfill",
                "portable",
                "shim"
            ],
            "support": {
                "source": "https://github.com/symfony/polyfill-php83/tree/v1.33.0"
            },
            "funding": [
                {
                    "url": "https://symfony.com/sponsor",
                    "type": "custom"
                },
                {
                    "url": "https://github.com/fabpot",
                    "type": "github"
                },
                {
                    "url": "https://github.com/nicolas-grekas",
                    "type": "github"
                },
                {
                    "url": "https://tidelift.com/funding/github/packagist/symfony/symfony",
                    "type": "tidelift"
                }
            ],
            "time": "2025-07-08T02:45:35+00:00"
        },
        {
            "name": "symfony/process",
            "version": "v6.4.25",
            "source": {
                "type": "git",
                "url": "https://github.com/symfony/process.git",
                "reference": "6be2f0c9ab3428587c07bed03aa9e3d1b823c6c8"
            },
            "dist": {
                "type": "zip",
                "url": "https://api.github.com/repos/symfony/process/zipball/6be2f0c9ab3428587c07bed03aa9e3d1b823c6c8",
                "reference": "6be2f0c9ab3428587c07bed03aa9e3d1b823c6c8",
                "shasum": ""
            },
            "require": {
                "php": ">=8.1"
            },
            "type": "library",
            "autoload": {
                "psr-4": {
                    "Symfony\\Component\\Process\\": ""
                },
                "exclude-from-classmap": [
                    "/Tests/"
                ]
            },
            "notification-url": "https://packagist.org/downloads/",
            "license": [
                "MIT"
            ],
            "authors": [
                {
                    "name": "Fabien Potencier",
                    "email": "fabien@symfony.com"
                },
                {
                    "name": "Symfony Community",
                    "homepage": "https://symfony.com/contributors"
                }
            ],
            "description": "Executes commands in sub-processes",
            "homepage": "https://symfony.com",
            "support": {
                "source": "https://github.com/symfony/process/tree/v6.4.25"
            },
            "funding": [
                {
                    "url": "https://symfony.com/sponsor",
                    "type": "custom"
                },
                {
                    "url": "https://github.com/fabpot",
                    "type": "github"
                },
                {
                    "url": "https://github.com/nicolas-grekas",
                    "type": "github"
                },
                {
                    "url": "https://tidelift.com/funding/github/packagist/symfony/symfony",
                    "type": "tidelift"
                }
            ],
            "time": "2025-08-14T06:23:17+00:00"
        },
        {
            "name": "symfony/property-access",
            "version": "v6.4.25",
            "source": {
                "type": "git",
                "url": "https://github.com/symfony/property-access.git",
                "reference": "fedc771326d4978a7d3167fa009a509b06a2e168"
            },
            "dist": {
                "type": "zip",
                "url": "https://api.github.com/repos/symfony/property-access/zipball/fedc771326d4978a7d3167fa009a509b06a2e168",
                "reference": "fedc771326d4978a7d3167fa009a509b06a2e168",
                "shasum": ""
            },
            "require": {
                "php": ">=8.1",
                "symfony/deprecation-contracts": "^2.5|^3",
                "symfony/property-info": "^5.4|^6.0|^7.0"
            },
            "require-dev": {
                "symfony/cache": "^5.4|^6.0|^7.0"
            },
            "type": "library",
            "autoload": {
                "psr-4": {
                    "Symfony\\Component\\PropertyAccess\\": ""
                },
                "exclude-from-classmap": [
                    "/Tests/"
                ]
            },
            "notification-url": "https://packagist.org/downloads/",
            "license": [
                "MIT"
            ],
            "authors": [
                {
                    "name": "Fabien Potencier",
                    "email": "fabien@symfony.com"
                },
                {
                    "name": "Symfony Community",
                    "homepage": "https://symfony.com/contributors"
                }
            ],
            "description": "Provides functions to read and write from/to an object or array using a simple string notation",
            "homepage": "https://symfony.com",
            "keywords": [
                "access",
                "array",
                "extraction",
                "index",
                "injection",
                "object",
                "property",
                "property-path",
                "reflection"
            ],
            "support": {
                "source": "https://github.com/symfony/property-access/tree/v6.4.25"
            },
            "funding": [
                {
                    "url": "https://symfony.com/sponsor",
                    "type": "custom"
                },
                {
                    "url": "https://github.com/fabpot",
                    "type": "github"
                },
                {
                    "url": "https://github.com/nicolas-grekas",
                    "type": "github"
                },
                {
                    "url": "https://tidelift.com/funding/github/packagist/symfony/symfony",
                    "type": "tidelift"
                }
            ],
            "time": "2025-08-12T15:42:57+00:00"
        },
        {
            "name": "symfony/property-info",
            "version": "v6.4.24",
            "source": {
                "type": "git",
                "url": "https://github.com/symfony/property-info.git",
                "reference": "1056ae3621eeddd78d7c5ec074f1c1784324eec6"
            },
            "dist": {
                "type": "zip",
                "url": "https://api.github.com/repos/symfony/property-info/zipball/1056ae3621eeddd78d7c5ec074f1c1784324eec6",
                "reference": "1056ae3621eeddd78d7c5ec074f1c1784324eec6",
                "shasum": ""
            },
            "require": {
                "php": ">=8.1",
                "symfony/string": "^5.4|^6.0|^7.0"
            },
            "conflict": {
                "doctrine/annotations": "<1.12",
                "phpdocumentor/reflection-docblock": "<5.2",
                "phpdocumentor/type-resolver": "<1.5.1",
                "symfony/cache": "<5.4",
                "symfony/dependency-injection": "<5.4|>=6.0,<6.4",
                "symfony/serializer": "<5.4"
            },
            "require-dev": {
                "doctrine/annotations": "^1.12|^2",
                "phpdocumentor/reflection-docblock": "^5.2",
                "phpstan/phpdoc-parser": "^1.0|^2.0",
                "symfony/cache": "^5.4|^6.0|^7.0",
                "symfony/dependency-injection": "^5.4|^6.0|^7.0",
                "symfony/serializer": "^5.4|^6.4|^7.0"
            },
            "type": "library",
            "autoload": {
                "psr-4": {
                    "Symfony\\Component\\PropertyInfo\\": ""
                },
                "exclude-from-classmap": [
                    "/Tests/"
                ]
            },
            "notification-url": "https://packagist.org/downloads/",
            "license": [
                "MIT"
            ],
            "authors": [
                {
                    "name": "Kévin Dunglas",
                    "email": "dunglas@gmail.com"
                },
                {
                    "name": "Symfony Community",
                    "homepage": "https://symfony.com/contributors"
                }
            ],
            "description": "Extracts information about PHP class' properties using metadata of popular sources",
            "homepage": "https://symfony.com",
            "keywords": [
                "doctrine",
                "phpdoc",
                "property",
                "symfony",
                "type",
                "validator"
            ],
            "support": {
                "source": "https://github.com/symfony/property-info/tree/v6.4.24"
            },
            "funding": [
                {
                    "url": "https://symfony.com/sponsor",
                    "type": "custom"
                },
                {
                    "url": "https://github.com/fabpot",
                    "type": "github"
                },
                {
                    "url": "https://github.com/nicolas-grekas",
                    "type": "github"
                },
                {
                    "url": "https://tidelift.com/funding/github/packagist/symfony/symfony",
                    "type": "tidelift"
                }
            ],
            "time": "2025-07-14T16:38:25+00:00"
        },
        {
            "name": "symfony/serializer",
            "version": "v6.4.25",
            "source": {
                "type": "git",
                "url": "https://github.com/symfony/serializer.git",
                "reference": "26f877808e20da1c0f8bc366d54c726003b0088b"
            },
            "dist": {
                "type": "zip",
                "url": "https://api.github.com/repos/symfony/serializer/zipball/26f877808e20da1c0f8bc366d54c726003b0088b",
                "reference": "26f877808e20da1c0f8bc366d54c726003b0088b",
                "shasum": ""
            },
            "require": {
                "php": ">=8.1",
                "symfony/deprecation-contracts": "^2.5|^3",
                "symfony/polyfill-ctype": "~1.8"
            },
            "conflict": {
                "doctrine/annotations": "<1.12",
                "phpdocumentor/reflection-docblock": "<3.2.2",
                "phpdocumentor/type-resolver": "<1.4.0",
                "symfony/dependency-injection": "<5.4",
                "symfony/property-access": "<5.4",
                "symfony/property-info": "<5.4.24|>=6,<6.2.11",
                "symfony/uid": "<5.4",
                "symfony/validator": "<6.4",
                "symfony/yaml": "<5.4"
            },
            "require-dev": {
                "doctrine/annotations": "^1.12|^2",
                "phpdocumentor/reflection-docblock": "^3.2|^4.0|^5.0",
                "seld/jsonlint": "^1.10",
                "symfony/cache": "^5.4|^6.0|^7.0",
                "symfony/config": "^5.4|^6.0|^7.0",
                "symfony/console": "^5.4|^6.0|^7.0",
                "symfony/dependency-injection": "^5.4|^6.0|^7.0",
                "symfony/error-handler": "^5.4|^6.0|^7.0",
                "symfony/filesystem": "^5.4|^6.0|^7.0",
                "symfony/form": "^5.4|^6.0|^7.0",
                "symfony/http-foundation": "^5.4|^6.0|^7.0",
                "symfony/http-kernel": "^5.4|^6.0|^7.0",
                "symfony/messenger": "^5.4|^6.0|^7.0",
                "symfony/mime": "^5.4|^6.0|^7.0",
                "symfony/property-access": "^5.4.26|^6.3|^7.0",
                "symfony/property-info": "^5.4.24|^6.2.11|^7.0",
                "symfony/translation-contracts": "^2.5|^3",
                "symfony/uid": "^5.4|^6.0|^7.0",
                "symfony/validator": "^6.4|^7.0",
                "symfony/var-dumper": "^5.4|^6.0|^7.0",
                "symfony/var-exporter": "^5.4|^6.0|^7.0",
                "symfony/yaml": "^5.4|^6.0|^7.0"
            },
            "type": "library",
            "autoload": {
                "psr-4": {
                    "Symfony\\Component\\Serializer\\": ""
                },
                "exclude-from-classmap": [
                    "/Tests/"
                ]
            },
            "notification-url": "https://packagist.org/downloads/",
            "license": [
                "MIT"
            ],
            "authors": [
                {
                    "name": "Fabien Potencier",
                    "email": "fabien@symfony.com"
                },
                {
                    "name": "Symfony Community",
                    "homepage": "https://symfony.com/contributors"
                }
            ],
            "description": "Handles serializing and deserializing data structures, including object graphs, into array structures or other formats like XML and JSON.",
            "homepage": "https://symfony.com",
            "support": {
                "source": "https://github.com/symfony/serializer/tree/v6.4.25"
            },
            "funding": [
                {
                    "url": "https://symfony.com/sponsor",
                    "type": "custom"
                },
                {
                    "url": "https://github.com/fabpot",
                    "type": "github"
                },
                {
                    "url": "https://github.com/nicolas-grekas",
                    "type": "github"
                },
                {
                    "url": "https://tidelift.com/funding/github/packagist/symfony/symfony",
                    "type": "tidelift"
                }
            ],
            "time": "2025-08-27T11:31:57+00:00"
        },
        {
            "name": "symfony/service-contracts",
            "version": "v3.6.0",
            "source": {
                "type": "git",
                "url": "https://github.com/symfony/service-contracts.git",
                "reference": "f021b05a130d35510bd6b25fe9053c2a8a15d5d4"
            },
            "dist": {
                "type": "zip",
                "url": "https://api.github.com/repos/symfony/service-contracts/zipball/f021b05a130d35510bd6b25fe9053c2a8a15d5d4",
                "reference": "f021b05a130d35510bd6b25fe9053c2a8a15d5d4",
                "shasum": ""
            },
            "require": {
                "php": ">=8.1",
                "psr/container": "^1.1|^2.0",
                "symfony/deprecation-contracts": "^2.5|^3"
            },
            "conflict": {
                "ext-psr": "<1.1|>=2"
            },
            "type": "library",
            "extra": {
                "thanks": {
                    "url": "https://github.com/symfony/contracts",
                    "name": "symfony/contracts"
                },
                "branch-alias": {
                    "dev-main": "3.6-dev"
                }
            },
            "autoload": {
                "psr-4": {
                    "Symfony\\Contracts\\Service\\": ""
                },
                "exclude-from-classmap": [
                    "/Test/"
                ]
            },
            "notification-url": "https://packagist.org/downloads/",
            "license": [
                "MIT"
            ],
            "authors": [
                {
                    "name": "Nicolas Grekas",
                    "email": "p@tchwork.com"
                },
                {
                    "name": "Symfony Community",
                    "homepage": "https://symfony.com/contributors"
                }
            ],
            "description": "Generic abstractions related to writing services",
            "homepage": "https://symfony.com",
            "keywords": [
                "abstractions",
                "contracts",
                "decoupling",
                "interfaces",
                "interoperability",
                "standards"
            ],
            "support": {
                "source": "https://github.com/symfony/service-contracts/tree/v3.6.0"
            },
            "funding": [
                {
                    "url": "https://symfony.com/sponsor",
                    "type": "custom"
                },
                {
                    "url": "https://github.com/fabpot",
                    "type": "github"
                },
                {
                    "url": "https://tidelift.com/funding/github/packagist/symfony/symfony",
                    "type": "tidelift"
                }
            ],
            "time": "2025-04-25T09:37:31+00:00"
        },
        {
            "name": "symfony/string",
            "version": "v6.4.25",
            "source": {
                "type": "git",
                "url": "https://github.com/symfony/string.git",
                "reference": "7cdec7edfaf2cdd9c18901e35bcf9653d6209ff1"
            },
            "dist": {
                "type": "zip",
                "url": "https://api.github.com/repos/symfony/string/zipball/7cdec7edfaf2cdd9c18901e35bcf9653d6209ff1",
                "reference": "7cdec7edfaf2cdd9c18901e35bcf9653d6209ff1",
                "shasum": ""
            },
            "require": {
                "php": ">=8.1",
                "symfony/polyfill-ctype": "~1.8",
                "symfony/polyfill-intl-grapheme": "~1.0",
                "symfony/polyfill-intl-normalizer": "~1.0",
                "symfony/polyfill-mbstring": "~1.0"
            },
            "conflict": {
                "symfony/translation-contracts": "<2.5"
            },
            "require-dev": {
                "symfony/error-handler": "^5.4|^6.0|^7.0",
                "symfony/http-client": "^5.4|^6.0|^7.0",
                "symfony/intl": "^6.2|^7.0",
                "symfony/translation-contracts": "^2.5|^3.0",
                "symfony/var-exporter": "^5.4|^6.0|^7.0"
            },
            "type": "library",
            "autoload": {
                "files": [
                    "Resources/functions.php"
                ],
                "psr-4": {
                    "Symfony\\Component\\String\\": ""
                },
                "exclude-from-classmap": [
                    "/Tests/"
                ]
            },
            "notification-url": "https://packagist.org/downloads/",
            "license": [
                "MIT"
            ],
            "authors": [
                {
                    "name": "Nicolas Grekas",
                    "email": "p@tchwork.com"
                },
                {
                    "name": "Symfony Community",
                    "homepage": "https://symfony.com/contributors"
                }
            ],
            "description": "Provides an object-oriented API to strings and deals with bytes, UTF-8 code points and grapheme clusters in a unified way",
            "homepage": "https://symfony.com",
            "keywords": [
                "grapheme",
                "i18n",
                "string",
                "unicode",
                "utf-8",
                "utf8"
            ],
            "support": {
                "source": "https://github.com/symfony/string/tree/v6.4.25"
            },
            "funding": [
                {
                    "url": "https://symfony.com/sponsor",
                    "type": "custom"
                },
                {
                    "url": "https://github.com/fabpot",
                    "type": "github"
                },
                {
                    "url": "https://github.com/nicolas-grekas",
                    "type": "github"
                },
                {
                    "url": "https://tidelift.com/funding/github/packagist/symfony/symfony",
                    "type": "tidelift"
                }
            ],
            "time": "2025-08-22T12:33:20+00:00"
        },
        {
            "name": "symfony/translation",
            "version": "v6.4.24",
            "source": {
                "type": "git",
                "url": "https://github.com/symfony/translation.git",
                "reference": "300b72643e89de0734d99a9e3f8494a3ef6936e1"
            },
            "dist": {
                "type": "zip",
                "url": "https://api.github.com/repos/symfony/translation/zipball/300b72643e89de0734d99a9e3f8494a3ef6936e1",
                "reference": "300b72643e89de0734d99a9e3f8494a3ef6936e1",
                "shasum": ""
            },
            "require": {
                "php": ">=8.1",
                "symfony/deprecation-contracts": "^2.5|^3",
                "symfony/polyfill-mbstring": "~1.0",
                "symfony/translation-contracts": "^2.5|^3.0"
            },
            "conflict": {
                "symfony/config": "<5.4",
                "symfony/console": "<5.4",
                "symfony/dependency-injection": "<5.4",
                "symfony/http-client-contracts": "<2.5",
                "symfony/http-kernel": "<5.4",
                "symfony/service-contracts": "<2.5",
                "symfony/twig-bundle": "<5.4",
                "symfony/yaml": "<5.4"
            },
            "provide": {
                "symfony/translation-implementation": "2.3|3.0"
            },
            "require-dev": {
                "nikic/php-parser": "^4.18|^5.0",
                "psr/log": "^1|^2|^3",
                "symfony/config": "^5.4|^6.0|^7.0",
                "symfony/console": "^5.4|^6.0|^7.0",
                "symfony/dependency-injection": "^5.4|^6.0|^7.0",
                "symfony/finder": "^5.4|^6.0|^7.0",
                "symfony/http-client-contracts": "^2.5|^3.0",
                "symfony/http-kernel": "^5.4|^6.0|^7.0",
                "symfony/intl": "^5.4|^6.0|^7.0",
                "symfony/polyfill-intl-icu": "^1.21",
                "symfony/routing": "^5.4|^6.0|^7.0",
                "symfony/service-contracts": "^2.5|^3",
                "symfony/yaml": "^5.4|^6.0|^7.0"
            },
            "type": "library",
            "autoload": {
                "files": [
                    "Resources/functions.php"
                ],
                "psr-4": {
                    "Symfony\\Component\\Translation\\": ""
                },
                "exclude-from-classmap": [
                    "/Tests/"
                ]
            },
            "notification-url": "https://packagist.org/downloads/",
            "license": [
                "MIT"
            ],
            "authors": [
                {
                    "name": "Fabien Potencier",
                    "email": "fabien@symfony.com"
                },
                {
                    "name": "Symfony Community",
                    "homepage": "https://symfony.com/contributors"
                }
            ],
            "description": "Provides tools to internationalize your application",
            "homepage": "https://symfony.com",
            "support": {
                "source": "https://github.com/symfony/translation/tree/v6.4.24"
            },
            "funding": [
                {
                    "url": "https://symfony.com/sponsor",
                    "type": "custom"
                },
                {
                    "url": "https://github.com/fabpot",
                    "type": "github"
                },
                {
                    "url": "https://github.com/nicolas-grekas",
                    "type": "github"
                },
                {
                    "url": "https://tidelift.com/funding/github/packagist/symfony/symfony",
                    "type": "tidelift"
                }
            ],
            "time": "2025-07-30T17:30:48+00:00"
        },
        {
            "name": "symfony/translation-contracts",
            "version": "v3.6.0",
            "source": {
                "type": "git",
                "url": "https://github.com/symfony/translation-contracts.git",
                "reference": "df210c7a2573f1913b2d17cc95f90f53a73d8f7d"
            },
            "dist": {
                "type": "zip",
                "url": "https://api.github.com/repos/symfony/translation-contracts/zipball/df210c7a2573f1913b2d17cc95f90f53a73d8f7d",
                "reference": "df210c7a2573f1913b2d17cc95f90f53a73d8f7d",
                "shasum": ""
            },
            "require": {
                "php": ">=8.1"
            },
            "type": "library",
            "extra": {
                "thanks": {
                    "url": "https://github.com/symfony/contracts",
                    "name": "symfony/contracts"
                },
                "branch-alias": {
                    "dev-main": "3.6-dev"
                }
            },
            "autoload": {
                "psr-4": {
                    "Symfony\\Contracts\\Translation\\": ""
                },
                "exclude-from-classmap": [
                    "/Test/"
                ]
            },
            "notification-url": "https://packagist.org/downloads/",
            "license": [
                "MIT"
            ],
            "authors": [
                {
                    "name": "Nicolas Grekas",
                    "email": "p@tchwork.com"
                },
                {
                    "name": "Symfony Community",
                    "homepage": "https://symfony.com/contributors"
                }
            ],
            "description": "Generic abstractions related to translation",
            "homepage": "https://symfony.com",
            "keywords": [
                "abstractions",
                "contracts",
                "decoupling",
                "interfaces",
                "interoperability",
                "standards"
            ],
            "support": {
                "source": "https://github.com/symfony/translation-contracts/tree/v3.6.0"
            },
            "funding": [
                {
                    "url": "https://symfony.com/sponsor",
                    "type": "custom"
                },
                {
                    "url": "https://github.com/fabpot",
                    "type": "github"
                },
                {
                    "url": "https://tidelift.com/funding/github/packagist/symfony/symfony",
                    "type": "tidelift"
                }
            ],
            "time": "2024-09-27T08:32:26+00:00"
        },
        {
            "name": "symfony/twig-bridge",
            "version": "v6.4.25",
            "source": {
                "type": "git",
                "url": "https://github.com/symfony/twig-bridge.git",
                "reference": "9d13e87591c9de3221c8d6f23cd9a2b5958607bf"
            },
            "dist": {
                "type": "zip",
                "url": "https://api.github.com/repos/symfony/twig-bridge/zipball/9d13e87591c9de3221c8d6f23cd9a2b5958607bf",
                "reference": "9d13e87591c9de3221c8d6f23cd9a2b5958607bf",
                "shasum": ""
            },
            "require": {
                "php": ">=8.1",
                "symfony/deprecation-contracts": "^2.5|^3",
                "symfony/translation-contracts": "^2.5|^3",
                "twig/twig": "^2.13|^3.0.4"
            },
            "conflict": {
                "phpdocumentor/reflection-docblock": "<3.2.2",
                "phpdocumentor/type-resolver": "<1.4.0",
                "symfony/console": "<5.4",
                "symfony/form": "<6.3",
                "symfony/http-foundation": "<5.4",
                "symfony/http-kernel": "<6.4",
                "symfony/mime": "<6.2",
                "symfony/serializer": "<6.4",
                "symfony/translation": "<5.4",
                "symfony/workflow": "<5.4"
            },
            "require-dev": {
                "egulias/email-validator": "^2.1.10|^3|^4",
                "league/html-to-markdown": "^5.0",
                "phpdocumentor/reflection-docblock": "^3.0|^4.0|^5.0",
                "symfony/asset": "^5.4|^6.0|^7.0",
                "symfony/asset-mapper": "^6.3|^7.0",
                "symfony/console": "^5.4|^6.0|^7.0",
                "symfony/dependency-injection": "^5.4|^6.0|^7.0",
                "symfony/expression-language": "^5.4|^6.0|^7.0",
                "symfony/finder": "^5.4|^6.0|^7.0",
                "symfony/form": "^6.4.20|^7.2.5",
                "symfony/html-sanitizer": "^6.1|^7.0",
                "symfony/http-foundation": "^5.4|^6.0|^7.0",
                "symfony/http-kernel": "^6.4|^7.0",
                "symfony/intl": "^5.4|^6.0|^7.0",
                "symfony/mime": "^6.2|^7.0",
                "symfony/polyfill-intl-icu": "~1.0",
                "symfony/property-info": "^5.4|^6.0|^7.0",
                "symfony/routing": "^5.4|^6.0|^7.0",
                "symfony/security-acl": "^2.8|^3.0",
                "symfony/security-core": "^5.4|^6.0|^7.0",
                "symfony/security-csrf": "^5.4|^6.0|^7.0",
                "symfony/security-http": "^5.4|^6.0|^7.0",
                "symfony/serializer": "^6.4.3|^7.0.3",
                "symfony/stopwatch": "^5.4|^6.0|^7.0",
                "symfony/translation": "^6.1|^7.0",
                "symfony/web-link": "^5.4|^6.0|^7.0",
                "symfony/workflow": "^5.4|^6.0|^7.0",
                "symfony/yaml": "^5.4|^6.0|^7.0",
                "twig/cssinliner-extra": "^2.12|^3",
                "twig/inky-extra": "^2.12|^3",
                "twig/markdown-extra": "^2.12|^3"
            },
            "type": "symfony-bridge",
            "autoload": {
                "psr-4": {
                    "Symfony\\Bridge\\Twig\\": ""
                },
                "exclude-from-classmap": [
                    "/Tests/"
                ]
            },
            "notification-url": "https://packagist.org/downloads/",
            "license": [
                "MIT"
            ],
            "authors": [
                {
                    "name": "Fabien Potencier",
                    "email": "fabien@symfony.com"
                },
                {
                    "name": "Symfony Community",
                    "homepage": "https://symfony.com/contributors"
                }
            ],
            "description": "Provides integration for Twig with various Symfony components",
            "homepage": "https://symfony.com",
            "support": {
                "source": "https://github.com/symfony/twig-bridge/tree/v6.4.25"
            },
            "funding": [
                {
                    "url": "https://symfony.com/sponsor",
                    "type": "custom"
                },
                {
                    "url": "https://github.com/fabpot",
                    "type": "github"
                },
                {
                    "url": "https://github.com/nicolas-grekas",
                    "type": "github"
                },
                {
                    "url": "https://tidelift.com/funding/github/packagist/symfony/symfony",
                    "type": "tidelift"
                }
            ],
            "time": "2025-08-13T09:41:44+00:00"
        },
        {
            "name": "symfony/validator",
            "version": "v6.4.25",
            "source": {
                "type": "git",
                "url": "https://github.com/symfony/validator.git",
                "reference": "9352177c0e937793423053846f80bee805552324"
            },
            "dist": {
                "type": "zip",
                "url": "https://api.github.com/repos/symfony/validator/zipball/9352177c0e937793423053846f80bee805552324",
                "reference": "9352177c0e937793423053846f80bee805552324",
                "shasum": ""
            },
            "require": {
                "php": ">=8.1",
                "symfony/deprecation-contracts": "^2.5|^3",
                "symfony/polyfill-ctype": "~1.8",
                "symfony/polyfill-mbstring": "~1.0",
                "symfony/polyfill-php83": "^1.27",
                "symfony/translation-contracts": "^2.5|^3"
            },
            "conflict": {
                "doctrine/annotations": "<1.13",
                "doctrine/lexer": "<1.1",
                "symfony/dependency-injection": "<5.4",
                "symfony/expression-language": "<5.4",
                "symfony/http-kernel": "<5.4",
                "symfony/intl": "<5.4",
                "symfony/property-info": "<5.4",
                "symfony/translation": "<5.4.35|>=6.0,<6.3.12|>=6.4,<6.4.3|>=7.0,<7.0.3",
                "symfony/yaml": "<5.4"
            },
            "require-dev": {
                "doctrine/annotations": "^1.13|^2",
                "egulias/email-validator": "^2.1.10|^3|^4",
                "symfony/cache": "^5.4|^6.0|^7.0",
                "symfony/config": "^5.4|^6.0|^7.0",
                "symfony/console": "^5.4|^6.0|^7.0",
                "symfony/dependency-injection": "^5.4|^6.0|^7.0",
                "symfony/expression-language": "^5.4|^6.0|^7.0",
                "symfony/finder": "^5.4|^6.0|^7.0",
                "symfony/http-client": "^5.4|^6.0|^7.0",
                "symfony/http-foundation": "^5.4|^6.0|^7.0",
                "symfony/http-kernel": "^5.4|^6.0|^7.0",
                "symfony/intl": "^5.4|^6.0|^7.0",
                "symfony/mime": "^5.4|^6.0|^7.0",
                "symfony/property-access": "^5.4|^6.0|^7.0",
                "symfony/property-info": "^5.4|^6.0|^7.0",
                "symfony/translation": "^5.4.35|~6.3.12|^6.4.3|^7.0.3",
                "symfony/yaml": "^5.4|^6.0|^7.0"
            },
            "type": "library",
            "autoload": {
                "psr-4": {
                    "Symfony\\Component\\Validator\\": ""
                },
                "exclude-from-classmap": [
                    "/Tests/",
                    "/Resources/bin/"
                ]
            },
            "notification-url": "https://packagist.org/downloads/",
            "license": [
                "MIT"
            ],
            "authors": [
                {
                    "name": "Fabien Potencier",
                    "email": "fabien@symfony.com"
                },
                {
                    "name": "Symfony Community",
                    "homepage": "https://symfony.com/contributors"
                }
            ],
            "description": "Provides tools to validate values",
            "homepage": "https://symfony.com",
            "support": {
                "source": "https://github.com/symfony/validator/tree/v6.4.25"
            },
            "funding": [
                {
                    "url": "https://symfony.com/sponsor",
                    "type": "custom"
                },
                {
                    "url": "https://github.com/fabpot",
                    "type": "github"
                },
                {
                    "url": "https://github.com/nicolas-grekas",
                    "type": "github"
                },
                {
                    "url": "https://tidelift.com/funding/github/packagist/symfony/symfony",
                    "type": "tidelift"
                }
            ],
            "time": "2025-08-27T11:31:57+00:00"
        },
        {
            "name": "symfony/var-dumper",
            "version": "v6.4.25",
            "source": {
                "type": "git",
                "url": "https://github.com/symfony/var-dumper.git",
                "reference": "c6cd92486e9fc32506370822c57bc02353a5a92c"
            },
            "dist": {
                "type": "zip",
                "url": "https://api.github.com/repos/symfony/var-dumper/zipball/c6cd92486e9fc32506370822c57bc02353a5a92c",
                "reference": "c6cd92486e9fc32506370822c57bc02353a5a92c",
                "shasum": ""
            },
            "require": {
                "php": ">=8.1",
                "symfony/deprecation-contracts": "^2.5|^3",
                "symfony/polyfill-mbstring": "~1.0"
            },
            "conflict": {
                "symfony/console": "<5.4"
            },
            "require-dev": {
                "symfony/console": "^5.4|^6.0|^7.0",
                "symfony/error-handler": "^6.3|^7.0",
                "symfony/http-kernel": "^5.4|^6.0|^7.0",
                "symfony/process": "^5.4|^6.0|^7.0",
                "symfony/uid": "^5.4|^6.0|^7.0",
                "twig/twig": "^2.13|^3.0.4"
            },
            "bin": [
                "Resources/bin/var-dump-server"
            ],
            "type": "library",
            "autoload": {
                "files": [
                    "Resources/functions/dump.php"
                ],
                "psr-4": {
                    "Symfony\\Component\\VarDumper\\": ""
                },
                "exclude-from-classmap": [
                    "/Tests/"
                ]
            },
            "notification-url": "https://packagist.org/downloads/",
            "license": [
                "MIT"
            ],
            "authors": [
                {
                    "name": "Nicolas Grekas",
                    "email": "p@tchwork.com"
                },
                {
                    "name": "Symfony Community",
                    "homepage": "https://symfony.com/contributors"
                }
            ],
            "description": "Provides mechanisms for walking through any arbitrary PHP variable",
            "homepage": "https://symfony.com",
            "keywords": [
                "debug",
                "dump"
            ],
            "support": {
                "source": "https://github.com/symfony/var-dumper/tree/v6.4.25"
            },
            "funding": [
                {
                    "url": "https://symfony.com/sponsor",
                    "type": "custom"
                },
                {
                    "url": "https://github.com/fabpot",
                    "type": "github"
                },
                {
                    "url": "https://github.com/nicolas-grekas",
                    "type": "github"
                },
                {
                    "url": "https://tidelift.com/funding/github/packagist/symfony/symfony",
                    "type": "tidelift"
                }
            ],
            "time": "2025-08-13T09:41:44+00:00"
        },
        {
            "name": "symfony/var-exporter",
            "version": "v6.4.25",
            "source": {
                "type": "git",
                "url": "https://github.com/symfony/var-exporter.git",
                "reference": "4ff50a1b7c75d1d596aca50899d0c8c7e3de8358"
            },
            "dist": {
                "type": "zip",
                "url": "https://api.github.com/repos/symfony/var-exporter/zipball/4ff50a1b7c75d1d596aca50899d0c8c7e3de8358",
                "reference": "4ff50a1b7c75d1d596aca50899d0c8c7e3de8358",
                "shasum": ""
            },
            "require": {
                "php": ">=8.1",
                "symfony/deprecation-contracts": "^2.5|^3"
            },
            "require-dev": {
                "symfony/property-access": "^6.4|^7.0",
                "symfony/serializer": "^6.4|^7.0",
                "symfony/var-dumper": "^5.4|^6.0|^7.0"
            },
            "type": "library",
            "autoload": {
                "psr-4": {
                    "Symfony\\Component\\VarExporter\\": ""
                },
                "exclude-from-classmap": [
                    "/Tests/"
                ]
            },
            "notification-url": "https://packagist.org/downloads/",
            "license": [
                "MIT"
            ],
            "authors": [
                {
                    "name": "Nicolas Grekas",
                    "email": "p@tchwork.com"
                },
                {
                    "name": "Symfony Community",
                    "homepage": "https://symfony.com/contributors"
                }
            ],
            "description": "Allows exporting any serializable PHP data structure to plain PHP code",
            "homepage": "https://symfony.com",
            "keywords": [
                "clone",
                "construct",
                "export",
                "hydrate",
                "instantiate",
                "lazy-loading",
                "proxy",
                "serialize"
            ],
            "support": {
                "source": "https://github.com/symfony/var-exporter/tree/v6.4.25"
            },
            "funding": [
                {
                    "url": "https://symfony.com/sponsor",
                    "type": "custom"
                },
                {
                    "url": "https://github.com/fabpot",
                    "type": "github"
                },
                {
                    "url": "https://github.com/nicolas-grekas",
                    "type": "github"
                },
                {
                    "url": "https://tidelift.com/funding/github/packagist/symfony/symfony",
                    "type": "tidelift"
                }
            ],
            "time": "2025-08-18T13:06:32+00:00"
        },
        {
            "name": "symfony/yaml",
            "version": "v6.4.25",
            "source": {
                "type": "git",
                "url": "https://github.com/symfony/yaml.git",
                "reference": "e54b060bc9c3dc3d4258bf0d165d0064e755f565"
            },
            "dist": {
                "type": "zip",
                "url": "https://api.github.com/repos/symfony/yaml/zipball/e54b060bc9c3dc3d4258bf0d165d0064e755f565",
                "reference": "e54b060bc9c3dc3d4258bf0d165d0064e755f565",
                "shasum": ""
            },
            "require": {
                "php": ">=8.1",
                "symfony/deprecation-contracts": "^2.5|^3",
                "symfony/polyfill-ctype": "^1.8"
            },
            "conflict": {
                "symfony/console": "<5.4"
            },
            "require-dev": {
                "symfony/console": "^5.4|^6.0|^7.0"
            },
            "bin": [
                "Resources/bin/yaml-lint"
            ],
            "type": "library",
            "autoload": {
                "psr-4": {
                    "Symfony\\Component\\Yaml\\": ""
                },
                "exclude-from-classmap": [
                    "/Tests/"
                ]
            },
            "notification-url": "https://packagist.org/downloads/",
            "license": [
                "MIT"
            ],
            "authors": [
                {
                    "name": "Fabien Potencier",
                    "email": "fabien@symfony.com"
                },
                {
                    "name": "Symfony Community",
                    "homepage": "https://symfony.com/contributors"
                }
            ],
            "description": "Loads and dumps YAML files",
            "homepage": "https://symfony.com",
            "support": {
                "source": "https://github.com/symfony/yaml/tree/v6.4.25"
            },
            "funding": [
                {
                    "url": "https://symfony.com/sponsor",
                    "type": "custom"
                },
                {
                    "url": "https://github.com/fabpot",
                    "type": "github"
                },
                {
                    "url": "https://github.com/nicolas-grekas",
                    "type": "github"
                },
                {
                    "url": "https://tidelift.com/funding/github/packagist/symfony/symfony",
                    "type": "tidelift"
                }
            ],
            "time": "2025-08-26T16:59:00+00:00"
        },
        {
            "name": "twig/cache-extra",
            "version": "v3.21.0",
            "source": {
                "type": "git",
                "url": "https://github.com/twigphp/cache-extra.git",
                "reference": "e57367caab3e983b8e5601a0eff9b25d27815ea3"
            },
            "dist": {
                "type": "zip",
                "url": "https://api.github.com/repos/twigphp/cache-extra/zipball/e57367caab3e983b8e5601a0eff9b25d27815ea3",
                "reference": "e57367caab3e983b8e5601a0eff9b25d27815ea3",
                "shasum": ""
            },
            "require": {
                "php": ">=8.1.0",
                "symfony/cache": "^5.4|^6.4|^7.0",
                "twig/twig": "^3.21|^4.0"
            },
            "require-dev": {
                "symfony/phpunit-bridge": "^6.4|^7.0"
            },
            "type": "library",
            "autoload": {
                "psr-4": {
                    "Twig\\Extra\\Cache\\": ""
                },
                "exclude-from-classmap": [
                    "/Tests/"
                ]
            },
            "notification-url": "https://packagist.org/downloads/",
            "license": [
                "MIT"
            ],
            "authors": [
                {
                    "name": "Fabien Potencier",
                    "email": "fabien@symfony.com",
                    "homepage": "http://fabien.potencier.org",
                    "role": "Lead Developer"
                }
            ],
            "description": "A Twig extension for Symfony Cache",
            "homepage": "https://twig.symfony.com",
            "keywords": [
                "cache",
                "html",
                "twig"
            ],
            "support": {
                "source": "https://github.com/twigphp/cache-extra/tree/v3.21.0"
            },
            "funding": [
                {
                    "url": "https://github.com/fabpot",
                    "type": "github"
                },
                {
                    "url": "https://tidelift.com/funding/github/packagist/twig/twig",
                    "type": "tidelift"
                }
            ],
            "time": "2025-02-19T14:29:33+00:00"
        },
        {
            "name": "twig/intl-extra",
            "version": "v3.21.0",
            "source": {
                "type": "git",
                "url": "https://github.com/twigphp/intl-extra.git",
                "reference": "05bc5d46b9df9e62399eae53e7c0b0633298b146"
            },
            "dist": {
                "type": "zip",
                "url": "https://api.github.com/repos/twigphp/intl-extra/zipball/05bc5d46b9df9e62399eae53e7c0b0633298b146",
                "reference": "05bc5d46b9df9e62399eae53e7c0b0633298b146",
                "shasum": ""
            },
            "require": {
                "php": ">=8.1.0",
                "symfony/intl": "^5.4|^6.4|^7.0",
                "twig/twig": "^3.13|^4.0"
            },
            "require-dev": {
                "symfony/phpunit-bridge": "^6.4|^7.0"
            },
            "type": "library",
            "autoload": {
                "psr-4": {
                    "Twig\\Extra\\Intl\\": ""
                },
                "exclude-from-classmap": [
                    "/Tests/"
                ]
            },
            "notification-url": "https://packagist.org/downloads/",
            "license": [
                "MIT"
            ],
            "authors": [
                {
                    "name": "Fabien Potencier",
                    "email": "fabien@symfony.com",
                    "homepage": "http://fabien.potencier.org",
                    "role": "Lead Developer"
                }
            ],
            "description": "A Twig extension for Intl",
            "homepage": "https://twig.symfony.com",
            "keywords": [
                "intl",
                "twig"
            ],
            "support": {
                "source": "https://github.com/twigphp/intl-extra/tree/v3.21.0"
            },
            "funding": [
                {
                    "url": "https://github.com/fabpot",
                    "type": "github"
                },
                {
                    "url": "https://tidelift.com/funding/github/packagist/twig/twig",
                    "type": "tidelift"
                }
            ],
            "time": "2025-01-31T20:45:36+00:00"
        },
        {
            "name": "twig/twig",
            "version": "v3.21.1",
            "source": {
                "type": "git",
                "url": "https://github.com/twigphp/Twig.git",
                "reference": "285123877d4dd97dd7c11842ac5fb7e86e60d81d"
            },
            "dist": {
                "type": "zip",
                "url": "https://api.github.com/repos/twigphp/Twig/zipball/285123877d4dd97dd7c11842ac5fb7e86e60d81d",
                "reference": "285123877d4dd97dd7c11842ac5fb7e86e60d81d",
                "shasum": ""
            },
            "require": {
                "php": ">=8.1.0",
                "symfony/deprecation-contracts": "^2.5|^3",
                "symfony/polyfill-ctype": "^1.8",
                "symfony/polyfill-mbstring": "^1.3"
            },
            "require-dev": {
                "phpstan/phpstan": "^2.0",
                "psr/container": "^1.0|^2.0",
                "symfony/phpunit-bridge": "^5.4.9|^6.4|^7.0"
            },
            "type": "library",
            "autoload": {
                "files": [
                    "src/Resources/core.php",
                    "src/Resources/debug.php",
                    "src/Resources/escaper.php",
                    "src/Resources/string_loader.php"
                ],
                "psr-4": {
                    "Twig\\": "src/"
                }
            },
            "notification-url": "https://packagist.org/downloads/",
            "license": [
                "BSD-3-Clause"
            ],
            "authors": [
                {
                    "name": "Fabien Potencier",
                    "email": "fabien@symfony.com",
                    "homepage": "http://fabien.potencier.org",
                    "role": "Lead Developer"
                },
                {
                    "name": "Twig Team",
                    "role": "Contributors"
                },
                {
                    "name": "Armin Ronacher",
                    "email": "armin.ronacher@active-4.com",
                    "role": "Project Founder"
                }
            ],
            "description": "Twig, the flexible, fast, and secure template language for PHP",
            "homepage": "https://twig.symfony.com",
            "keywords": [
                "templating"
            ],
            "support": {
                "issues": "https://github.com/twigphp/Twig/issues",
                "source": "https://github.com/twigphp/Twig/tree/v3.21.1"
            },
            "funding": [
                {
                    "url": "https://github.com/fabpot",
                    "type": "github"
                },
                {
                    "url": "https://tidelift.com/funding/github/packagist/twig/twig",
                    "type": "tidelift"
                }
            ],
            "time": "2025-05-03T07:21:55+00:00"
        },
        {
            "name": "voku/html-min",
            "version": "4.5.1",
            "source": {
                "type": "git",
                "url": "https://github.com/voku/HtmlMin.git",
                "reference": "872dac444652d30791ca5d0c23fbe1e6b9cab5bc"
            },
            "dist": {
                "type": "zip",
                "url": "https://api.github.com/repos/voku/HtmlMin/zipball/872dac444652d30791ca5d0c23fbe1e6b9cab5bc",
                "reference": "872dac444652d30791ca5d0c23fbe1e6b9cab5bc",
                "shasum": ""
            },
            "require": {
                "ext-dom": "*",
                "php": ">=7.0.0",
                "voku/simple_html_dom": "~4.8.5"
            },
            "require-dev": {
                "phpunit/phpunit": "~6.0 || ~7.0 || ~9.0"
            },
            "type": "library",
            "autoload": {
                "psr-4": {
                    "voku\\": "src/voku/"
                }
            },
            "notification-url": "https://packagist.org/downloads/",
            "license": [
                "MIT"
            ],
            "authors": [
                {
                    "name": "Lars Moelleken",
                    "homepage": "https://www.moelleken.org/"
                }
            ],
            "description": "HTML Compressor and Minifier",
            "homepage": "https://github.com/voku/HtmlMin",
            "keywords": [
                "compress",
                "compression",
                "compressor",
                "html",
                "minifier"
            ],
            "support": {
                "issues": "https://github.com/voku/HtmlMin/issues",
                "source": "https://github.com/voku/HtmlMin/tree/4.5.1"
            },
            "funding": [
                {
                    "url": "https://www.paypal.me/moelleken",
                    "type": "custom"
                },
                {
                    "url": "https://github.com/voku",
                    "type": "github"
                },
                {
                    "url": "https://www.patreon.com/voku",
                    "type": "patreon"
                }
            ],
            "time": "2024-05-25T08:01:45+00:00"
        },
        {
            "name": "voku/simple_html_dom",
            "version": "4.8.10",
            "source": {
                "type": "git",
                "url": "https://github.com/voku/simple_html_dom.git",
                "reference": "716822ed52ed3a1881542be07a786270de390e99"
            },
            "dist": {
                "type": "zip",
                "url": "https://api.github.com/repos/voku/simple_html_dom/zipball/716822ed52ed3a1881542be07a786270de390e99",
                "reference": "716822ed52ed3a1881542be07a786270de390e99",
                "shasum": ""
            },
            "require": {
                "ext-dom": "*",
                "ext-libxml": "*",
                "ext-simplexml": "*",
                "php": ">=7.0.0",
                "symfony/css-selector": "~3.0 || ~4.0 || ~5.0 || ~6.0 || ~7.0"
            },
            "require-dev": {
                "phpunit/phpunit": "~6.0 || ~7.0 || ~9.0"
            },
            "suggest": {
                "voku/portable-utf8": "If you need e.g. UTF-8 fixed output."
            },
            "type": "library",
            "autoload": {
                "psr-4": {
                    "voku\\helper\\": "src/voku/helper/"
                }
            },
            "notification-url": "https://packagist.org/downloads/",
            "license": [
                "MIT"
            ],
            "authors": [
                {
                    "name": "dimabdc",
                    "email": "support@titor.ru",
                    "homepage": "https://github.com/dimabdc",
                    "role": "Developer"
                },
                {
                    "name": "Lars Moelleken",
                    "homepage": "https://www.moelleken.org/",
                    "role": "Fork-Maintainer"
                }
            ],
            "description": "Simple HTML DOM package.",
            "homepage": "https://github.com/voku/simple_html_dom",
            "keywords": [
                "HTML Parser",
                "dom",
                "php dom"
            ],
            "support": {
                "issues": "https://github.com/voku/simple_html_dom/issues",
                "source": "https://github.com/voku/simple_html_dom/tree/4.8.10"
            },
            "funding": [
                {
                    "url": "https://www.paypal.me/moelleken",
                    "type": "custom"
                },
                {
                    "url": "https://github.com/voku",
                    "type": "github"
                },
                {
                    "url": "https://www.patreon.com/voku",
                    "type": "patreon"
                },
                {
                    "url": "https://tidelift.com/funding/github/packagist/voku/simple_html_dom",
                    "type": "tidelift"
                }
            ],
            "time": "2024-07-03T16:05:14+00:00"
        },
        {
            "name": "wapmorgan/mp3info",
            "version": "0.1.1",
            "source": {
                "type": "git",
                "url": "https://github.com/wapmorgan/Mp3Info.git",
                "reference": "e532c2e1997874f9c672c7810ce90ef15004ef94"
            },
            "dist": {
                "type": "zip",
                "url": "https://api.github.com/repos/wapmorgan/Mp3Info/zipball/e532c2e1997874f9c672c7810ce90ef15004ef94",
                "reference": "e532c2e1997874f9c672c7810ce90ef15004ef94",
                "shasum": ""
            },
            "require": {
                "ext-mbstring": "*",
                "php": ">=5.4.0"
            },
            "bin": [
                "bin/mp3scan"
            ],
            "type": "library",
            "autoload": {
                "psr-4": {
                    "wapmorgan\\Mp3Info\\": "src/"
                }
            },
            "notification-url": "https://packagist.org/downloads/",
            "license": [
                "LGPL-3.0"
            ],
            "description": "The fastest php library to extract mp3 tags & meta information.",
            "keywords": [
                "audio",
                "id3",
                "id3v1",
                "id3v2",
                "mp3",
                "mpeg"
            ],
            "support": {
                "issues": "https://github.com/wapmorgan/Mp3Info/issues",
                "source": "https://github.com/wapmorgan/Mp3Info/tree/0.1.1"
            },
            "time": "2025-04-01T20:51:11+00:00"
        },
        {
            "name": "yosymfony/parser-utils",
            "version": "v2.0.0",
            "source": {
                "type": "git",
                "url": "https://github.com/yosymfony/parser-utils.git",
                "reference": "00bec9a12722b21f2baf7f9db35f127e90c162c9"
            },
            "dist": {
                "type": "zip",
                "url": "https://api.github.com/repos/yosymfony/parser-utils/zipball/00bec9a12722b21f2baf7f9db35f127e90c162c9",
                "reference": "00bec9a12722b21f2baf7f9db35f127e90c162c9",
                "shasum": ""
            },
            "require": {
                "php": ">=7.1"
            },
            "require-dev": {
                "phpunit/phpunit": "^6"
            },
            "type": "library",
            "extra": {
                "branch-alias": {
                    "dev-master": "2.0-dev"
                }
            },
            "autoload": {
                "psr-4": {
                    "Yosymfony\\ParserUtils\\": "src/"
                }
            },
            "notification-url": "https://packagist.org/downloads/",
            "license": [
                "MIT"
            ],
            "authors": [
                {
                    "name": "Victor Puertas",
                    "email": "vpgugr@gmail.com",
                    "homepage": "http://yosymfony.com"
                }
            ],
            "description": "Parser utilities",
            "homepage": "http://github.com/yosymfony/toml",
            "keywords": [
                "lexer",
                "parser"
            ],
            "support": {
                "issues": "https://github.com/yosymfony/parser-utils/issues",
                "source": "https://github.com/yosymfony/parser-utils/tree/master"
            },
            "time": "2018-06-29T15:31:11+00:00"
        },
        {
            "name": "yosymfony/toml",
            "version": "v1.0.4",
            "source": {
                "type": "git",
                "url": "https://github.com/yosymfony/toml.git",
                "reference": "bdab92ad920d0e36810a3a3e4a998d23f3498f8e"
            },
            "dist": {
                "type": "zip",
                "url": "https://api.github.com/repos/yosymfony/toml/zipball/bdab92ad920d0e36810a3a3e4a998d23f3498f8e",
                "reference": "bdab92ad920d0e36810a3a3e4a998d23f3498f8e",
                "shasum": ""
            },
            "require": {
                "php": ">=7.1",
                "yosymfony/parser-utils": "^2.0"
            },
            "require-dev": {
                "phpunit/phpunit": "^7.1"
            },
            "type": "library",
            "extra": {
                "branch-alias": {
                    "dev-master": "1.0-dev"
                }
            },
            "autoload": {
                "psr-4": {
                    "Yosymfony\\Toml\\": "src/"
                }
            },
            "notification-url": "https://packagist.org/downloads/",
            "license": [
                "MIT"
            ],
            "authors": [
                {
                    "name": "Victor Puertas",
                    "email": "vpgugr@gmail.com",
                    "homepage": "http://yosymfony.com"
                }
            ],
            "description": "A PHP parser for TOML compatible with specification 0.4.0",
            "homepage": "http://github.com/yosymfony/toml",
            "keywords": [
                "mojombo",
                "parser",
                "toml"
            ],
            "support": {
                "issues": "https://github.com/yosymfony/toml/issues",
                "source": "https://github.com/yosymfony/toml/tree/master"
            },
            "time": "2018-08-08T15:08:14+00:00"
        }
    ],
    "packages-dev": [
        {
            "name": "clue/ndjson-react",
            "version": "v1.3.0",
            "source": {
                "type": "git",
                "url": "https://github.com/clue/reactphp-ndjson.git",
                "reference": "392dc165fce93b5bb5c637b67e59619223c931b0"
            },
            "dist": {
                "type": "zip",
                "url": "https://api.github.com/repos/clue/reactphp-ndjson/zipball/392dc165fce93b5bb5c637b67e59619223c931b0",
                "reference": "392dc165fce93b5bb5c637b67e59619223c931b0",
                "shasum": ""
            },
            "require": {
                "php": ">=5.3",
                "react/stream": "^1.2"
            },
            "require-dev": {
                "phpunit/phpunit": "^9.5 || ^5.7 || ^4.8.35",
                "react/event-loop": "^1.2"
            },
            "type": "library",
            "autoload": {
                "psr-4": {
                    "Clue\\React\\NDJson\\": "src/"
                }
            },
            "notification-url": "https://packagist.org/downloads/",
            "license": [
                "MIT"
            ],
            "authors": [
                {
                    "name": "Christian Lück",
                    "email": "christian@clue.engineering"
                }
            ],
            "description": "Streaming newline-delimited JSON (NDJSON) parser and encoder for ReactPHP.",
            "homepage": "https://github.com/clue/reactphp-ndjson",
            "keywords": [
                "NDJSON",
                "json",
                "jsonlines",
                "newline",
                "reactphp",
                "streaming"
            ],
            "support": {
                "issues": "https://github.com/clue/reactphp-ndjson/issues",
                "source": "https://github.com/clue/reactphp-ndjson/tree/v1.3.0"
            },
            "funding": [
                {
                    "url": "https://clue.engineering/support",
                    "type": "custom"
                },
                {
                    "url": "https://github.com/clue",
                    "type": "github"
                }
            ],
            "time": "2022-12-23T10:58:28+00:00"
        },
        {
            "name": "composer/pcre",
            "version": "3.3.2",
            "source": {
                "type": "git",
                "url": "https://github.com/composer/pcre.git",
                "reference": "b2bed4734f0cc156ee1fe9c0da2550420d99a21e"
            },
            "dist": {
                "type": "zip",
                "url": "https://api.github.com/repos/composer/pcre/zipball/b2bed4734f0cc156ee1fe9c0da2550420d99a21e",
                "reference": "b2bed4734f0cc156ee1fe9c0da2550420d99a21e",
                "shasum": ""
            },
            "require": {
                "php": "^7.4 || ^8.0"
            },
            "conflict": {
                "phpstan/phpstan": "<1.11.10"
            },
            "require-dev": {
                "phpstan/phpstan": "^1.12 || ^2",
                "phpstan/phpstan-strict-rules": "^1 || ^2",
                "phpunit/phpunit": "^8 || ^9"
            },
            "type": "library",
            "extra": {
                "phpstan": {
                    "includes": [
                        "extension.neon"
                    ]
                },
                "branch-alias": {
                    "dev-main": "3.x-dev"
                }
            },
            "autoload": {
                "psr-4": {
                    "Composer\\Pcre\\": "src"
                }
            },
            "notification-url": "https://packagist.org/downloads/",
            "license": [
                "MIT"
            ],
            "authors": [
                {
                    "name": "Jordi Boggiano",
                    "email": "j.boggiano@seld.be",
                    "homepage": "http://seld.be"
                }
            ],
            "description": "PCRE wrapping library that offers type-safe preg_* replacements.",
            "keywords": [
                "PCRE",
                "preg",
                "regex",
                "regular expression"
            ],
            "support": {
                "issues": "https://github.com/composer/pcre/issues",
                "source": "https://github.com/composer/pcre/tree/3.3.2"
            },
            "funding": [
                {
                    "url": "https://packagist.com",
                    "type": "custom"
                },
                {
                    "url": "https://github.com/composer",
                    "type": "github"
                },
                {
                    "url": "https://tidelift.com/funding/github/packagist/composer/composer",
                    "type": "tidelift"
                }
            ],
            "time": "2024-11-12T16:29:46+00:00"
        },
        {
            "name": "composer/semver",
            "version": "3.4.4",
            "source": {
                "type": "git",
                "url": "https://github.com/composer/semver.git",
                "reference": "198166618906cb2de69b95d7d47e5fa8aa1b2b95"
            },
            "dist": {
                "type": "zip",
                "url": "https://api.github.com/repos/composer/semver/zipball/198166618906cb2de69b95d7d47e5fa8aa1b2b95",
                "reference": "198166618906cb2de69b95d7d47e5fa8aa1b2b95",
                "shasum": ""
            },
            "require": {
                "php": "^5.3.2 || ^7.0 || ^8.0"
            },
            "require-dev": {
                "phpstan/phpstan": "^1.11",
                "symfony/phpunit-bridge": "^3 || ^7"
            },
            "type": "library",
            "extra": {
                "branch-alias": {
                    "dev-main": "3.x-dev"
                }
            },
            "autoload": {
                "psr-4": {
                    "Composer\\Semver\\": "src"
                }
            },
            "notification-url": "https://packagist.org/downloads/",
            "license": [
                "MIT"
            ],
            "authors": [
                {
                    "name": "Nils Adermann",
                    "email": "naderman@naderman.de",
                    "homepage": "http://www.naderman.de"
                },
                {
                    "name": "Jordi Boggiano",
                    "email": "j.boggiano@seld.be",
                    "homepage": "http://seld.be"
                },
                {
                    "name": "Rob Bast",
                    "email": "rob.bast@gmail.com",
                    "homepage": "http://robbast.nl"
                }
            ],
            "description": "Semver library that offers utilities, version constraint parsing and validation.",
            "keywords": [
                "semantic",
                "semver",
                "validation",
                "versioning"
            ],
            "support": {
                "irc": "ircs://irc.libera.chat:6697/composer",
                "issues": "https://github.com/composer/semver/issues",
                "source": "https://github.com/composer/semver/tree/3.4.4"
            },
            "funding": [
                {
                    "url": "https://packagist.com",
                    "type": "custom"
                },
                {
                    "url": "https://github.com/composer",
                    "type": "github"
                }
            ],
            "time": "2025-08-20T19:15:30+00:00"
        },
        {
            "name": "composer/xdebug-handler",
            "version": "3.0.5",
            "source": {
                "type": "git",
                "url": "https://github.com/composer/xdebug-handler.git",
                "reference": "6c1925561632e83d60a44492e0b344cf48ab85ef"
            },
            "dist": {
                "type": "zip",
                "url": "https://api.github.com/repos/composer/xdebug-handler/zipball/6c1925561632e83d60a44492e0b344cf48ab85ef",
                "reference": "6c1925561632e83d60a44492e0b344cf48ab85ef",
                "shasum": ""
            },
            "require": {
                "composer/pcre": "^1 || ^2 || ^3",
                "php": "^7.2.5 || ^8.0",
                "psr/log": "^1 || ^2 || ^3"
            },
            "require-dev": {
                "phpstan/phpstan": "^1.0",
                "phpstan/phpstan-strict-rules": "^1.1",
                "phpunit/phpunit": "^8.5 || ^9.6 || ^10.5"
            },
            "type": "library",
            "autoload": {
                "psr-4": {
                    "Composer\\XdebugHandler\\": "src"
                }
            },
            "notification-url": "https://packagist.org/downloads/",
            "license": [
                "MIT"
            ],
            "authors": [
                {
                    "name": "John Stevenson",
                    "email": "john-stevenson@blueyonder.co.uk"
                }
            ],
            "description": "Restarts a process without Xdebug.",
            "keywords": [
                "Xdebug",
                "performance"
            ],
            "support": {
                "irc": "ircs://irc.libera.chat:6697/composer",
                "issues": "https://github.com/composer/xdebug-handler/issues",
                "source": "https://github.com/composer/xdebug-handler/tree/3.0.5"
            },
            "funding": [
                {
                    "url": "https://packagist.com",
                    "type": "custom"
                },
                {
                    "url": "https://github.com/composer",
                    "type": "github"
                },
                {
                    "url": "https://tidelift.com/funding/github/packagist/composer/composer",
                    "type": "tidelift"
                }
            ],
            "time": "2024-05-06T16:37:16+00:00"
        },
        {
            "name": "doctrine/instantiator",
            "version": "2.0.0",
            "source": {
                "type": "git",
                "url": "https://github.com/doctrine/instantiator.git",
                "reference": "c6222283fa3f4ac679f8b9ced9a4e23f163e80d0"
            },
            "dist": {
                "type": "zip",
                "url": "https://api.github.com/repos/doctrine/instantiator/zipball/c6222283fa3f4ac679f8b9ced9a4e23f163e80d0",
                "reference": "c6222283fa3f4ac679f8b9ced9a4e23f163e80d0",
                "shasum": ""
            },
            "require": {
                "php": "^8.1"
            },
            "require-dev": {
                "doctrine/coding-standard": "^11",
                "ext-pdo": "*",
                "ext-phar": "*",
                "phpbench/phpbench": "^1.2",
                "phpstan/phpstan": "^1.9.4",
                "phpstan/phpstan-phpunit": "^1.3",
                "phpunit/phpunit": "^9.5.27",
                "vimeo/psalm": "^5.4"
            },
            "type": "library",
            "autoload": {
                "psr-4": {
                    "Doctrine\\Instantiator\\": "src/Doctrine/Instantiator/"
                }
            },
            "notification-url": "https://packagist.org/downloads/",
            "license": [
                "MIT"
            ],
            "authors": [
                {
                    "name": "Marco Pivetta",
                    "email": "ocramius@gmail.com",
                    "homepage": "https://ocramius.github.io/"
                }
            ],
            "description": "A small, lightweight utility to instantiate objects in PHP without invoking their constructors",
            "homepage": "https://www.doctrine-project.org/projects/instantiator.html",
            "keywords": [
                "constructor",
                "instantiate"
            ],
            "support": {
                "issues": "https://github.com/doctrine/instantiator/issues",
                "source": "https://github.com/doctrine/instantiator/tree/2.0.0"
            },
            "funding": [
                {
                    "url": "https://www.doctrine-project.org/sponsorship.html",
                    "type": "custom"
                },
                {
                    "url": "https://www.patreon.com/phpdoctrine",
                    "type": "patreon"
                },
                {
                    "url": "https://tidelift.com/funding/github/packagist/doctrine%2Finstantiator",
                    "type": "tidelift"
                }
            ],
            "time": "2022-12-30T00:23:10+00:00"
        },
        {
            "name": "ergebnis/composer-normalize",
            "version": "2.48.0",
            "source": {
                "type": "git",
                "url": "https://github.com/ergebnis/composer-normalize.git",
                "reference": "b5e1262df464f7841a64a6164b604934c3406133"
            },
            "dist": {
                "type": "zip",
                "url": "https://api.github.com/repos/ergebnis/composer-normalize/zipball/b5e1262df464f7841a64a6164b604934c3406133",
                "reference": "b5e1262df464f7841a64a6164b604934c3406133",
                "shasum": ""
            },
            "require": {
                "composer-plugin-api": "^2.0.0",
                "ergebnis/json": "^1.4.0",
                "ergebnis/json-normalizer": "^4.9.0",
                "ergebnis/json-printer": "^3.7.0",
                "ext-json": "*",
                "justinrainbow/json-schema": "^5.2.12 || ^6.0.0",
                "localheinz/diff": "^1.3.0",
                "php": "~7.4.0 || ~8.0.0 || ~8.1.0 || ~8.2.0 || ~8.3.0 || ~8.4.0 || ~8.5.0"
            },
            "require-dev": {
                "composer/composer": "^2.8.3",
                "ergebnis/license": "^2.7.0",
                "ergebnis/php-cs-fixer-config": "^6.53.0",
                "ergebnis/phpstan-rules": "^2.11.0",
                "ergebnis/phpunit-slow-test-detector": "^2.20.0",
                "fakerphp/faker": "^1.24.1",
                "infection/infection": "~0.26.6",
                "phpstan/extension-installer": "^1.4.3",
                "phpstan/phpstan": "^2.1.17",
                "phpstan/phpstan-deprecation-rules": "^2.0.3",
                "phpstan/phpstan-phpunit": "^2.0.7",
                "phpstan/phpstan-strict-rules": "^2.0.6",
                "phpunit/phpunit": "^9.6.20",
                "rector/rector": "^2.1.4",
                "symfony/filesystem": "^5.4.41"
            },
            "type": "composer-plugin",
            "extra": {
                "class": "Ergebnis\\Composer\\Normalize\\NormalizePlugin",
                "branch-alias": {
                    "dev-main": "2.44-dev"
                },
                "plugin-optional": true,
                "composer-normalize": {
                    "indent-size": 2,
                    "indent-style": "space"
                }
            },
            "autoload": {
                "psr-4": {
                    "Ergebnis\\Composer\\Normalize\\": "src/"
                }
            },
            "notification-url": "https://packagist.org/downloads/",
            "license": [
                "MIT"
            ],
            "authors": [
                {
                    "name": "Andreas Möller",
                    "email": "am@localheinz.com",
                    "homepage": "https://localheinz.com"
                }
            ],
            "description": "Provides a composer plugin for normalizing composer.json.",
            "homepage": "https://github.com/ergebnis/composer-normalize",
            "keywords": [
                "composer",
                "normalize",
                "normalizer",
                "plugin"
            ],
            "support": {
                "issues": "https://github.com/ergebnis/composer-normalize/issues",
                "security": "https://github.com/ergebnis/composer-normalize/blob/main/.github/SECURITY.md",
                "source": "https://github.com/ergebnis/composer-normalize"
            },
            "time": "2025-08-30T16:47:22+00:00"
        },
        {
            "name": "ergebnis/json",
            "version": "1.5.0",
            "source": {
                "type": "git",
                "url": "https://github.com/ergebnis/json.git",
                "reference": "fc4f1bdac2d54a3050dca16ef1fe16ae50993f7d"
            },
            "dist": {
                "type": "zip",
                "url": "https://api.github.com/repos/ergebnis/json/zipball/fc4f1bdac2d54a3050dca16ef1fe16ae50993f7d",
                "reference": "fc4f1bdac2d54a3050dca16ef1fe16ae50993f7d",
                "shasum": ""
            },
            "require": {
                "ext-json": "*",
                "php": "~7.4.0 || ~8.0.0 || ~8.1.0 || ~8.2.0 || ~8.3.0 || ~8.4.0 || ~8.5.0"
            },
            "require-dev": {
                "ergebnis/composer-normalize": "^2.44.0",
                "ergebnis/data-provider": "^3.3.0",
                "ergebnis/license": "^2.5.0",
                "ergebnis/php-cs-fixer-config": "^6.37.0",
                "ergebnis/phpunit-slow-test-detector": "^2.16.1",
                "fakerphp/faker": "^1.24.0",
                "infection/infection": "~0.26.6",
                "phpstan/extension-installer": "^1.4.3",
                "phpstan/phpstan": "^1.12.10",
                "phpstan/phpstan-deprecation-rules": "^1.2.1",
                "phpstan/phpstan-phpunit": "^1.4.0",
                "phpstan/phpstan-strict-rules": "^1.6.1",
                "phpunit/phpunit": "^9.6.18",
                "rector/rector": "^1.2.10"
            },
            "type": "library",
            "extra": {
                "branch-alias": {
                    "dev-main": "1.4-dev"
                },
                "composer-normalize": {
                    "indent-size": 2,
                    "indent-style": "space"
                }
            },
            "autoload": {
                "psr-4": {
                    "Ergebnis\\Json\\": "src/"
                }
            },
            "notification-url": "https://packagist.org/downloads/",
            "license": [
                "MIT"
            ],
            "authors": [
                {
                    "name": "Andreas Möller",
                    "email": "am@localheinz.com",
                    "homepage": "https://localheinz.com"
                }
            ],
            "description": "Provides a Json value object for representing a valid JSON string.",
            "homepage": "https://github.com/ergebnis/json",
            "keywords": [
                "json"
            ],
            "support": {
                "issues": "https://github.com/ergebnis/json/issues",
                "security": "https://github.com/ergebnis/json/blob/main/.github/SECURITY.md",
                "source": "https://github.com/ergebnis/json"
            },
            "time": "2025-08-19T10:33:00+00:00"
        },
        {
            "name": "ergebnis/json-normalizer",
            "version": "4.10.0",
            "source": {
                "type": "git",
                "url": "https://github.com/ergebnis/json-normalizer.git",
                "reference": "91b9914b13937926d3b1916fc72475703ce42156"
            },
            "dist": {
                "type": "zip",
                "url": "https://api.github.com/repos/ergebnis/json-normalizer/zipball/91b9914b13937926d3b1916fc72475703ce42156",
                "reference": "91b9914b13937926d3b1916fc72475703ce42156",
                "shasum": ""
            },
            "require": {
                "ergebnis/json": "^1.2.0",
                "ergebnis/json-pointer": "^3.4.0",
                "ergebnis/json-printer": "^3.5.0",
                "ergebnis/json-schema-validator": "^4.2.0",
                "ext-json": "*",
                "justinrainbow/json-schema": "^5.2.12 || ^6.0.0",
                "php": "~7.4.0 || ~8.0.0 || ~8.1.0 || ~8.2.0 || ~8.3.0 || ~8.4.0 || ~8.5.0"
            },
            "require-dev": {
                "composer/semver": "^3.4.3",
                "ergebnis/composer-normalize": "^2.44.0",
                "ergebnis/data-provider": "^3.3.0",
                "ergebnis/license": "^2.5.0",
                "ergebnis/php-cs-fixer-config": "^6.37.0",
                "ergebnis/phpunit-slow-test-detector": "^2.16.1",
                "fakerphp/faker": "^1.24.0",
                "infection/infection": "~0.26.6",
                "phpstan/extension-installer": "^1.4.3",
                "phpstan/phpstan": "^1.12.10",
                "phpstan/phpstan-deprecation-rules": "^1.2.1",
                "phpstan/phpstan-phpunit": "^1.4.0",
                "phpstan/phpstan-strict-rules": "^1.6.1",
                "phpunit/phpunit": "^9.6.19",
                "rector/rector": "^1.2.10"
            },
            "suggest": {
                "composer/semver": "If you want to use ComposerJsonNormalizer or VersionConstraintNormalizer"
            },
            "type": "library",
            "extra": {
                "branch-alias": {
                    "dev-main": "4.8-dev"
                },
                "composer-normalize": {
                    "indent-size": 2,
                    "indent-style": "space"
                }
            },
            "autoload": {
                "psr-4": {
                    "Ergebnis\\Json\\Normalizer\\": "src/"
                }
            },
            "notification-url": "https://packagist.org/downloads/",
            "license": [
                "MIT"
            ],
            "authors": [
                {
                    "name": "Andreas Möller",
                    "email": "am@localheinz.com",
                    "homepage": "https://localheinz.com"
                }
            ],
            "description": "Provides generic and vendor-specific normalizers for normalizing JSON documents.",
            "homepage": "https://github.com/ergebnis/json-normalizer",
            "keywords": [
                "json",
                "normalizer"
            ],
            "support": {
                "issues": "https://github.com/ergebnis/json-normalizer/issues",
                "security": "https://github.com/ergebnis/json-normalizer/blob/main/.github/SECURITY.md",
                "source": "https://github.com/ergebnis/json-normalizer"
            },
            "time": "2025-08-19T10:29:01+00:00"
        },
        {
            "name": "ergebnis/json-pointer",
            "version": "3.7.0",
            "source": {
                "type": "git",
                "url": "https://github.com/ergebnis/json-pointer.git",
                "reference": "cf3301710c99b54b844426c9cc46037d264fdf70"
            },
            "dist": {
                "type": "zip",
                "url": "https://api.github.com/repos/ergebnis/json-pointer/zipball/cf3301710c99b54b844426c9cc46037d264fdf70",
                "reference": "cf3301710c99b54b844426c9cc46037d264fdf70",
                "shasum": ""
            },
            "require": {
                "php": "~7.4.0 || ~8.0.0 || ~8.1.0 || ~8.2.0 || ~8.3.0 || ~8.4.0 || ~8.5.0"
            },
            "require-dev": {
                "ergebnis/composer-normalize": "^2.43.0",
                "ergebnis/data-provider": "^3.2.0",
                "ergebnis/license": "^2.4.0",
                "ergebnis/php-cs-fixer-config": "^6.32.0",
                "ergebnis/phpunit-slow-test-detector": "^2.15.0",
                "fakerphp/faker": "^1.23.1",
                "infection/infection": "~0.26.6",
                "phpstan/extension-installer": "^1.4.3",
                "phpstan/phpstan": "^1.12.10",
                "phpstan/phpstan-deprecation-rules": "^1.2.1",
                "phpstan/phpstan-phpunit": "^1.4.0",
                "phpstan/phpstan-strict-rules": "^1.6.1",
                "phpunit/phpunit": "^9.6.19",
                "rector/rector": "^1.2.10"
            },
            "type": "library",
            "extra": {
                "branch-alias": {
                    "dev-main": "3.6-dev"
                },
                "composer-normalize": {
                    "indent-size": 2,
                    "indent-style": "space"
                }
            },
            "autoload": {
                "psr-4": {
                    "Ergebnis\\Json\\Pointer\\": "src/"
                }
            },
            "notification-url": "https://packagist.org/downloads/",
            "license": [
                "MIT"
            ],
            "authors": [
                {
                    "name": "Andreas Möller",
                    "email": "am@localheinz.com",
                    "homepage": "https://localheinz.com"
                }
            ],
            "description": "Provides an abstraction of a JSON pointer.",
            "homepage": "https://github.com/ergebnis/json-pointer",
            "keywords": [
                "RFC6901",
                "json",
                "pointer"
            ],
            "support": {
                "issues": "https://github.com/ergebnis/json-pointer/issues",
                "security": "https://github.com/ergebnis/json-pointer/blob/main/.github/SECURITY.md",
                "source": "https://github.com/ergebnis/json-pointer"
            },
            "time": "2025-08-19T10:23:17+00:00"
        },
        {
            "name": "ergebnis/json-printer",
            "version": "3.8.0",
            "source": {
                "type": "git",
                "url": "https://github.com/ergebnis/json-printer.git",
                "reference": "fe48d523392ab885bf581eb57f61526dcde44fbc"
            },
            "dist": {
                "type": "zip",
                "url": "https://api.github.com/repos/ergebnis/json-printer/zipball/fe48d523392ab885bf581eb57f61526dcde44fbc",
                "reference": "fe48d523392ab885bf581eb57f61526dcde44fbc",
                "shasum": ""
            },
            "require": {
                "ext-json": "*",
                "ext-mbstring": "*",
                "php": "~7.4.0 || ~8.0.0 || ~8.1.0 || ~8.2.0 || ~8.3.0 || ~8.4.0 || ~8.5.0"
            },
            "require-dev": {
                "ergebnis/composer-normalize": "^2.44.0",
                "ergebnis/data-provider": "^3.3.0",
                "ergebnis/license": "^2.5.0",
                "ergebnis/php-cs-fixer-config": "^6.37.0",
                "ergebnis/phpunit-slow-test-detector": "^2.16.1",
                "fakerphp/faker": "^1.24.0",
                "infection/infection": "~0.26.6",
                "phpstan/extension-installer": "^1.4.3",
                "phpstan/phpstan": "^1.12.10",
                "phpstan/phpstan-deprecation-rules": "^1.2.1",
                "phpstan/phpstan-phpunit": "^1.4.1",
                "phpstan/phpstan-strict-rules": "^1.6.1",
                "phpunit/phpunit": "^9.6.21",
                "rector/rector": "^1.2.10"
            },
            "type": "library",
            "extra": {
                "branch-alias": {
                    "dev-main": "3.7-dev"
                },
                "composer-normalize": {
                    "indent-size": 2,
                    "indent-style": "space"
                }
            },
            "autoload": {
                "psr-4": {
                    "Ergebnis\\Json\\Printer\\": "src/"
                }
            },
            "notification-url": "https://packagist.org/downloads/",
            "license": [
                "MIT"
            ],
            "authors": [
                {
                    "name": "Andreas Möller",
                    "email": "am@localheinz.com",
                    "homepage": "https://localheinz.com"
                }
            ],
            "description": "Provides a JSON printer, allowing for flexible indentation.",
            "homepage": "https://github.com/ergebnis/json-printer",
            "keywords": [
                "formatter",
                "json",
                "printer"
            ],
            "support": {
                "issues": "https://github.com/ergebnis/json-printer/issues",
                "security": "https://github.com/ergebnis/json-printer/blob/main/.github/SECURITY.md",
                "source": "https://github.com/ergebnis/json-printer"
            },
            "time": "2025-08-19T10:18:47+00:00"
        },
        {
            "name": "ergebnis/json-schema-validator",
            "version": "4.5.0",
            "source": {
                "type": "git",
                "url": "https://github.com/ergebnis/json-schema-validator.git",
                "reference": "0c8349baba70fd2449b799bc73650985c27ed321"
            },
            "dist": {
                "type": "zip",
                "url": "https://api.github.com/repos/ergebnis/json-schema-validator/zipball/0c8349baba70fd2449b799bc73650985c27ed321",
                "reference": "0c8349baba70fd2449b799bc73650985c27ed321",
                "shasum": ""
            },
            "require": {
                "ergebnis/json": "^1.2.0",
                "ergebnis/json-pointer": "^3.4.0",
                "ext-json": "*",
                "justinrainbow/json-schema": "^5.2.12 || ^6.0.0",
                "php": "~7.4.0 || ~8.0.0 || ~8.1.0 || ~8.2.0 || ~8.3.0 || ~8.4.0 || ~8.5.0"
            },
            "require-dev": {
                "ergebnis/composer-normalize": "^2.44.0",
                "ergebnis/data-provider": "^3.3.0",
                "ergebnis/license": "^2.5.0",
                "ergebnis/php-cs-fixer-config": "^6.37.0",
                "ergebnis/phpunit-slow-test-detector": "^2.16.1",
                "fakerphp/faker": "^1.24.0",
                "infection/infection": "~0.26.6",
                "phpstan/extension-installer": "^1.4.3",
                "phpstan/phpstan": "^1.12.10",
                "phpstan/phpstan-deprecation-rules": "^1.2.1",
                "phpstan/phpstan-phpunit": "^1.4.0",
                "phpstan/phpstan-strict-rules": "^1.6.1",
                "phpunit/phpunit": "^9.6.20",
                "rector/rector": "^1.2.10"
            },
            "type": "library",
            "extra": {
                "branch-alias": {
                    "dev-main": "4.4-dev"
                },
                "composer-normalize": {
                    "indent-size": 2,
                    "indent-style": "space"
                }
            },
            "autoload": {
                "psr-4": {
                    "Ergebnis\\Json\\SchemaValidator\\": "src/"
                }
            },
            "notification-url": "https://packagist.org/downloads/",
            "license": [
                "MIT"
            ],
            "authors": [
                {
                    "name": "Andreas Möller",
                    "email": "am@localheinz.com",
                    "homepage": "https://localheinz.com"
                }
            ],
            "description": "Provides a JSON schema validator, building on top of justinrainbow/json-schema.",
            "homepage": "https://github.com/ergebnis/json-schema-validator",
            "keywords": [
                "json",
                "schema",
                "validator"
            ],
            "support": {
                "issues": "https://github.com/ergebnis/json-schema-validator/issues",
                "security": "https://github.com/ergebnis/json-schema-validator/blob/main/.github/SECURITY.md",
                "source": "https://github.com/ergebnis/json-schema-validator"
            },
            "time": "2025-08-19T08:41:00+00:00"
        },
        {
            "name": "evenement/evenement",
            "version": "v3.0.2",
            "source": {
                "type": "git",
                "url": "https://github.com/igorw/evenement.git",
                "reference": "0a16b0d71ab13284339abb99d9d2bd813640efbc"
            },
            "dist": {
                "type": "zip",
                "url": "https://api.github.com/repos/igorw/evenement/zipball/0a16b0d71ab13284339abb99d9d2bd813640efbc",
                "reference": "0a16b0d71ab13284339abb99d9d2bd813640efbc",
                "shasum": ""
            },
            "require": {
                "php": ">=7.0"
            },
            "require-dev": {
                "phpunit/phpunit": "^9 || ^6"
            },
            "type": "library",
            "autoload": {
                "psr-4": {
                    "Evenement\\": "src/"
                }
            },
            "notification-url": "https://packagist.org/downloads/",
            "license": [
                "MIT"
            ],
            "authors": [
                {
                    "name": "Igor Wiedler",
                    "email": "igor@wiedler.ch"
                }
            ],
            "description": "Événement is a very simple event dispatching library for PHP",
            "keywords": [
                "event-dispatcher",
                "event-emitter"
            ],
            "support": {
                "issues": "https://github.com/igorw/evenement/issues",
                "source": "https://github.com/igorw/evenement/tree/v3.0.2"
            },
            "time": "2023-08-08T05:53:35+00:00"
        },
        {
            "name": "fidry/cpu-core-counter",
            "version": "1.3.0",
            "source": {
                "type": "git",
                "url": "https://github.com/theofidry/cpu-core-counter.git",
                "reference": "db9508f7b1474469d9d3c53b86f817e344732678"
            },
            "dist": {
                "type": "zip",
                "url": "https://api.github.com/repos/theofidry/cpu-core-counter/zipball/db9508f7b1474469d9d3c53b86f817e344732678",
                "reference": "db9508f7b1474469d9d3c53b86f817e344732678",
                "shasum": ""
            },
            "require": {
                "php": "^7.2 || ^8.0"
            },
            "require-dev": {
                "fidry/makefile": "^0.2.0",
                "fidry/php-cs-fixer-config": "^1.1.2",
                "phpstan/extension-installer": "^1.2.0",
                "phpstan/phpstan": "^2.0",
                "phpstan/phpstan-deprecation-rules": "^2.0.0",
                "phpstan/phpstan-phpunit": "^2.0",
                "phpstan/phpstan-strict-rules": "^2.0",
                "phpunit/phpunit": "^8.5.31 || ^9.5.26",
                "webmozarts/strict-phpunit": "^7.5"
            },
            "type": "library",
            "autoload": {
                "psr-4": {
                    "Fidry\\CpuCoreCounter\\": "src/"
                }
            },
            "notification-url": "https://packagist.org/downloads/",
            "license": [
                "MIT"
            ],
            "authors": [
                {
                    "name": "Théo FIDRY",
                    "email": "theo.fidry@gmail.com"
                }
            ],
            "description": "Tiny utility to get the number of CPU cores.",
            "keywords": [
                "CPU",
                "core"
            ],
            "support": {
                "issues": "https://github.com/theofidry/cpu-core-counter/issues",
                "source": "https://github.com/theofidry/cpu-core-counter/tree/1.3.0"
            },
            "funding": [
                {
                    "url": "https://github.com/theofidry",
                    "type": "github"
                }
            ],
            "time": "2025-08-14T07:29:31+00:00"
        },
        {
            "name": "friendsofphp/php-cs-fixer",
            "version": "v3.86.0",
            "source": {
                "type": "git",
                "url": "https://github.com/PHP-CS-Fixer/PHP-CS-Fixer.git",
                "reference": "4a952bd19dc97879b0620f495552ef09b55f7d36"
            },
            "dist": {
                "type": "zip",
                "url": "https://api.github.com/repos/PHP-CS-Fixer/PHP-CS-Fixer/zipball/4a952bd19dc97879b0620f495552ef09b55f7d36",
                "reference": "4a952bd19dc97879b0620f495552ef09b55f7d36",
                "shasum": ""
            },
            "require": {
                "clue/ndjson-react": "^1.3",
                "composer/semver": "^3.4",
                "composer/xdebug-handler": "^3.0.5",
                "ext-filter": "*",
                "ext-hash": "*",
                "ext-json": "*",
                "ext-tokenizer": "*",
                "fidry/cpu-core-counter": "^1.2",
                "php": "^7.4 || ^8.0",
                "react/child-process": "^0.6.6",
                "react/event-loop": "^1.5",
                "react/promise": "^3.2",
                "react/socket": "^1.16",
                "react/stream": "^1.4",
                "sebastian/diff": "^4.0.6 || ^5.1.1 || ^6.0.2 || ^7.0",
                "symfony/console": "^5.4.47 || ^6.4.13 || ^7.0",
                "symfony/event-dispatcher": "^5.4.45 || ^6.4.13 || ^7.0",
                "symfony/filesystem": "^5.4.45 || ^6.4.13 || ^7.0",
                "symfony/finder": "^5.4.45 || ^6.4.17 || ^7.0",
                "symfony/options-resolver": "^5.4.45 || ^6.4.16 || ^7.0",
                "symfony/polyfill-mbstring": "^1.32",
                "symfony/polyfill-php80": "^1.32",
                "symfony/polyfill-php81": "^1.32",
                "symfony/process": "^5.4.47 || ^6.4.20 || ^7.2",
                "symfony/stopwatch": "^5.4.45 || ^6.4.19 || ^7.0"
            },
            "require-dev": {
                "facile-it/paraunit": "^1.3.1 || ^2.6",
                "infection/infection": "^0.29.14",
                "justinrainbow/json-schema": "^5.3 || ^6.4",
                "keradus/cli-executor": "^2.2",
                "mikey179/vfsstream": "^1.6.12",
                "php-coveralls/php-coveralls": "^2.8",
                "php-cs-fixer/accessible-object": "^1.1",
                "php-cs-fixer/phpunit-constraint-isidenticalstring": "^1.6",
                "php-cs-fixer/phpunit-constraint-xmlmatchesxsd": "^1.6",
                "phpunit/phpunit": "^9.6.23 || ^10.5.47 || ^11.5.25",
                "symfony/polyfill-php84": "^1.32",
                "symfony/var-dumper": "^5.4.48 || ^6.4.23 || ^7.3.1",
                "symfony/yaml": "^5.4.45 || ^6.4.23 || ^7.3.1"
            },
            "suggest": {
                "ext-dom": "For handling output formats in XML",
                "ext-mbstring": "For handling non-UTF8 characters."
            },
            "bin": [
                "php-cs-fixer"
            ],
            "type": "application",
            "autoload": {
                "psr-4": {
                    "PhpCsFixer\\": "src/"
                },
                "exclude-from-classmap": [
                    "src/Fixer/Internal/*"
                ]
            },
            "notification-url": "https://packagist.org/downloads/",
            "license": [
                "MIT"
            ],
            "authors": [
                {
                    "name": "Fabien Potencier",
                    "email": "fabien@symfony.com"
                },
                {
                    "name": "Dariusz Rumiński",
                    "email": "dariusz.ruminski@gmail.com"
                }
            ],
            "description": "A tool to automatically fix PHP code style",
            "keywords": [
                "Static code analysis",
                "fixer",
                "standards",
                "static analysis"
            ],
            "support": {
                "issues": "https://github.com/PHP-CS-Fixer/PHP-CS-Fixer/issues",
                "source": "https://github.com/PHP-CS-Fixer/PHP-CS-Fixer/tree/v3.86.0"
            },
            "funding": [
                {
                    "url": "https://github.com/keradus",
                    "type": "github"
                }
            ],
            "time": "2025-08-13T22:36:21+00:00"
        },
        {
            "name": "justinrainbow/json-schema",
            "version": "6.5.1",
            "source": {
                "type": "git",
                "url": "https://github.com/jsonrainbow/json-schema.git",
                "reference": "b5ab21e431594897e5bb86343c01f140ba862c26"
            },
            "dist": {
                "type": "zip",
                "url": "https://api.github.com/repos/jsonrainbow/json-schema/zipball/b5ab21e431594897e5bb86343c01f140ba862c26",
                "reference": "b5ab21e431594897e5bb86343c01f140ba862c26",
                "shasum": ""
            },
            "require": {
                "ext-json": "*",
                "marc-mabe/php-enum": "^4.0",
                "php": "^7.2 || ^8.0"
            },
            "require-dev": {
                "friendsofphp/php-cs-fixer": "3.3.0",
                "json-schema/json-schema-test-suite": "^23.2",
                "marc-mabe/php-enum-phpstan": "^2.0",
                "phpspec/prophecy": "^1.19",
                "phpstan/phpstan": "^1.12",
                "phpunit/phpunit": "^8.5"
            },
            "bin": [
                "bin/validate-json"
            ],
            "type": "library",
            "extra": {
                "branch-alias": {
                    "dev-master": "6.x-dev"
                }
            },
            "autoload": {
                "psr-4": {
                    "JsonSchema\\": "src/JsonSchema/"
                }
            },
            "notification-url": "https://packagist.org/downloads/",
            "license": [
                "MIT"
            ],
            "authors": [
                {
                    "name": "Bruno Prieto Reis",
                    "email": "bruno.p.reis@gmail.com"
                },
                {
                    "name": "Justin Rainbow",
                    "email": "justin.rainbow@gmail.com"
                },
                {
                    "name": "Igor Wiedler",
                    "email": "igor@wiedler.ch"
                },
                {
                    "name": "Robert Schönthal",
                    "email": "seroscho@googlemail.com"
                }
            ],
            "description": "A library to validate a json schema.",
            "homepage": "https://github.com/jsonrainbow/json-schema",
            "keywords": [
                "json",
                "schema"
            ],
            "support": {
                "issues": "https://github.com/jsonrainbow/json-schema/issues",
                "source": "https://github.com/jsonrainbow/json-schema/tree/6.5.1"
            },
            "time": "2025-08-29T10:58:11+00:00"
        },
        {
            "name": "localheinz/diff",
            "version": "1.3.0",
            "source": {
                "type": "git",
                "url": "https://github.com/localheinz/diff.git",
                "reference": "33bd840935970cda6691c23fc7d94ae764c0734c"
            },
            "dist": {
                "type": "zip",
                "url": "https://api.github.com/repos/localheinz/diff/zipball/33bd840935970cda6691c23fc7d94ae764c0734c",
                "reference": "33bd840935970cda6691c23fc7d94ae764c0734c",
                "shasum": ""
            },
            "require": {
                "php": "~7.1.0 || ~7.2.0 || ~7.3.0 || ~7.4.0 || ~8.0.0 || ~8.1.0 || ~8.2.0 || ~8.3.0 || ~8.4.0 || ~8.5.0"
            },
            "require-dev": {
                "phpunit/phpunit": "^7.5.0 || ^8.5.23",
                "symfony/process": "^4.2 || ^5"
            },
            "type": "library",
            "autoload": {
                "classmap": [
                    "src/"
                ]
            },
            "notification-url": "https://packagist.org/downloads/",
            "license": [
                "BSD-3-Clause"
            ],
            "authors": [
                {
                    "name": "Sebastian Bergmann",
                    "email": "sebastian@phpunit.de"
                },
                {
                    "name": "Kore Nordmann",
                    "email": "mail@kore-nordmann.de"
                }
            ],
            "description": "Fork of sebastian/diff for use with ergebnis/composer-normalize",
            "homepage": "https://github.com/localheinz/diff",
            "keywords": [
                "diff",
                "udiff",
                "unidiff",
                "unified diff"
            ],
            "support": {
                "issues": "https://github.com/localheinz/diff/issues",
                "source": "https://github.com/localheinz/diff/tree/1.3.0"
            },
            "time": "2025-08-30T09:44:18+00:00"
        },
        {
            "name": "marc-mabe/php-enum",
            "version": "v4.7.1",
            "source": {
                "type": "git",
                "url": "https://github.com/marc-mabe/php-enum.git",
                "reference": "7159809e5cfa041dca28e61f7f7ae58063aae8ed"
            },
            "dist": {
                "type": "zip",
                "url": "https://api.github.com/repos/marc-mabe/php-enum/zipball/7159809e5cfa041dca28e61f7f7ae58063aae8ed",
                "reference": "7159809e5cfa041dca28e61f7f7ae58063aae8ed",
                "shasum": ""
            },
            "require": {
                "ext-reflection": "*",
                "php": "^7.1 | ^8.0"
            },
            "require-dev": {
                "phpbench/phpbench": "^0.16.10 || ^1.0.4",
                "phpstan/phpstan": "^1.3.1",
                "phpunit/phpunit": "^7.5.20 | ^8.5.22 | ^9.5.11",
                "vimeo/psalm": "^4.17.0 | ^5.26.1"
            },
            "type": "library",
            "extra": {
                "branch-alias": {
                    "dev-3.x": "3.2-dev",
                    "dev-master": "4.7-dev"
                }
            },
            "autoload": {
                "psr-4": {
                    "MabeEnum\\": "src/"
                },
                "classmap": [
                    "stubs/Stringable.php"
                ]
            },
            "notification-url": "https://packagist.org/downloads/",
            "license": [
                "BSD-3-Clause"
            ],
            "authors": [
                {
                    "name": "Marc Bennewitz",
                    "email": "dev@mabe.berlin",
                    "homepage": "https://mabe.berlin/",
                    "role": "Lead"
                }
            ],
            "description": "Simple and fast implementation of enumerations with native PHP",
            "homepage": "https://github.com/marc-mabe/php-enum",
            "keywords": [
                "enum",
                "enum-map",
                "enum-set",
                "enumeration",
                "enumerator",
                "enummap",
                "enumset",
                "map",
                "set",
                "type",
                "type-hint",
                "typehint"
            ],
            "support": {
                "issues": "https://github.com/marc-mabe/php-enum/issues",
                "source": "https://github.com/marc-mabe/php-enum/tree/v4.7.1"
            },
            "time": "2024-11-28T04:54:44+00:00"
        },
        {
            "name": "myclabs/deep-copy",
            "version": "1.13.4",
            "source": {
                "type": "git",
                "url": "https://github.com/myclabs/DeepCopy.git",
                "reference": "07d290f0c47959fd5eed98c95ee5602db07e0b6a"
            },
            "dist": {
                "type": "zip",
                "url": "https://api.github.com/repos/myclabs/DeepCopy/zipball/07d290f0c47959fd5eed98c95ee5602db07e0b6a",
                "reference": "07d290f0c47959fd5eed98c95ee5602db07e0b6a",
                "shasum": ""
            },
            "require": {
                "php": "^7.1 || ^8.0"
            },
            "conflict": {
                "doctrine/collections": "<1.6.8",
                "doctrine/common": "<2.13.3 || >=3 <3.2.2"
            },
            "require-dev": {
                "doctrine/collections": "^1.6.8",
                "doctrine/common": "^2.13.3 || ^3.2.2",
                "phpspec/prophecy": "^1.10",
                "phpunit/phpunit": "^7.5.20 || ^8.5.23 || ^9.5.13"
            },
            "type": "library",
            "autoload": {
                "files": [
                    "src/DeepCopy/deep_copy.php"
                ],
                "psr-4": {
                    "DeepCopy\\": "src/DeepCopy/"
                }
            },
            "notification-url": "https://packagist.org/downloads/",
            "license": [
                "MIT"
            ],
            "description": "Create deep copies (clones) of your objects",
            "keywords": [
                "clone",
                "copy",
                "duplicate",
                "object",
                "object graph"
            ],
            "support": {
                "issues": "https://github.com/myclabs/DeepCopy/issues",
                "source": "https://github.com/myclabs/DeepCopy/tree/1.13.4"
            },
            "funding": [
                {
                    "url": "https://tidelift.com/funding/github/packagist/myclabs/deep-copy",
                    "type": "tidelift"
                }
            ],
            "time": "2025-08-01T08:46:24+00:00"
        },
        {
            "name": "nikic/php-parser",
            "version": "v5.6.1",
            "source": {
                "type": "git",
                "url": "https://github.com/nikic/PHP-Parser.git",
                "reference": "f103601b29efebd7ff4a1ca7b3eeea9e3336a2a2"
            },
            "dist": {
                "type": "zip",
                "url": "https://api.github.com/repos/nikic/PHP-Parser/zipball/f103601b29efebd7ff4a1ca7b3eeea9e3336a2a2",
                "reference": "f103601b29efebd7ff4a1ca7b3eeea9e3336a2a2",
                "shasum": ""
            },
            "require": {
                "ext-ctype": "*",
                "ext-json": "*",
                "ext-tokenizer": "*",
                "php": ">=7.4"
            },
            "require-dev": {
                "ircmaxell/php-yacc": "^0.0.7",
                "phpunit/phpunit": "^9.0"
            },
            "bin": [
                "bin/php-parse"
            ],
            "type": "library",
            "extra": {
                "branch-alias": {
                    "dev-master": "5.x-dev"
                }
            },
            "autoload": {
                "psr-4": {
                    "PhpParser\\": "lib/PhpParser"
                }
            },
            "notification-url": "https://packagist.org/downloads/",
            "license": [
                "BSD-3-Clause"
            ],
            "authors": [
                {
                    "name": "Nikita Popov"
                }
            ],
            "description": "A PHP parser written in PHP",
            "keywords": [
                "parser",
                "php"
            ],
            "support": {
                "issues": "https://github.com/nikic/PHP-Parser/issues",
                "source": "https://github.com/nikic/PHP-Parser/tree/v5.6.1"
            },
            "time": "2025-08-13T20:13:15+00:00"
        },
        {
            "name": "pdepend/pdepend",
            "version": "2.16.2",
            "source": {
                "type": "git",
                "url": "https://github.com/pdepend/pdepend.git",
                "reference": "f942b208dc2a0868454d01b29f0c75bbcfc6ed58"
            },
            "dist": {
                "type": "zip",
                "url": "https://api.github.com/repos/pdepend/pdepend/zipball/f942b208dc2a0868454d01b29f0c75bbcfc6ed58",
                "reference": "f942b208dc2a0868454d01b29f0c75bbcfc6ed58",
                "shasum": ""
            },
            "require": {
                "php": ">=5.3.7",
                "symfony/config": "^2.3.0|^3|^4|^5|^6.0|^7.0",
                "symfony/dependency-injection": "^2.3.0|^3|^4|^5|^6.0|^7.0",
                "symfony/filesystem": "^2.3.0|^3|^4|^5|^6.0|^7.0",
                "symfony/polyfill-mbstring": "^1.19"
            },
            "require-dev": {
                "easy-doc/easy-doc": "0.0.0|^1.2.3",
                "gregwar/rst": "^1.0",
                "squizlabs/php_codesniffer": "^2.0.0"
            },
            "bin": [
                "src/bin/pdepend"
            ],
            "type": "library",
            "extra": {
                "branch-alias": {
                    "dev-master": "2.x-dev"
                }
            },
            "autoload": {
                "psr-4": {
                    "PDepend\\": "src/main/php/PDepend"
                }
            },
            "notification-url": "https://packagist.org/downloads/",
            "license": [
                "BSD-3-Clause"
            ],
            "description": "Official version of pdepend to be handled with Composer",
            "keywords": [
                "PHP Depend",
                "PHP_Depend",
                "dev",
                "pdepend"
            ],
            "support": {
                "issues": "https://github.com/pdepend/pdepend/issues",
                "source": "https://github.com/pdepend/pdepend/tree/2.16.2"
            },
            "funding": [
                {
                    "url": "https://tidelift.com/funding/github/packagist/pdepend/pdepend",
                    "type": "tidelift"
                }
            ],
            "time": "2023-12-17T18:09:59+00:00"
        },
        {
            "name": "phar-io/manifest",
            "version": "2.0.4",
            "source": {
                "type": "git",
                "url": "https://github.com/phar-io/manifest.git",
                "reference": "54750ef60c58e43759730615a392c31c80e23176"
            },
            "dist": {
                "type": "zip",
                "url": "https://api.github.com/repos/phar-io/manifest/zipball/54750ef60c58e43759730615a392c31c80e23176",
                "reference": "54750ef60c58e43759730615a392c31c80e23176",
                "shasum": ""
            },
            "require": {
                "ext-dom": "*",
                "ext-libxml": "*",
                "ext-phar": "*",
                "ext-xmlwriter": "*",
                "phar-io/version": "^3.0.1",
                "php": "^7.2 || ^8.0"
            },
            "type": "library",
            "extra": {
                "branch-alias": {
                    "dev-master": "2.0.x-dev"
                }
            },
            "autoload": {
                "classmap": [
                    "src/"
                ]
            },
            "notification-url": "https://packagist.org/downloads/",
            "license": [
                "BSD-3-Clause"
            ],
            "authors": [
                {
                    "name": "Arne Blankerts",
                    "email": "arne@blankerts.de",
                    "role": "Developer"
                },
                {
                    "name": "Sebastian Heuer",
                    "email": "sebastian@phpeople.de",
                    "role": "Developer"
                },
                {
                    "name": "Sebastian Bergmann",
                    "email": "sebastian@phpunit.de",
                    "role": "Developer"
                }
            ],
            "description": "Component for reading phar.io manifest information from a PHP Archive (PHAR)",
            "support": {
                "issues": "https://github.com/phar-io/manifest/issues",
                "source": "https://github.com/phar-io/manifest/tree/2.0.4"
            },
            "funding": [
                {
                    "url": "https://github.com/theseer",
                    "type": "github"
                }
            ],
            "time": "2024-03-03T12:33:53+00:00"
        },
        {
            "name": "phar-io/version",
            "version": "3.2.1",
            "source": {
                "type": "git",
                "url": "https://github.com/phar-io/version.git",
                "reference": "4f7fd7836c6f332bb2933569e566a0d6c4cbed74"
            },
            "dist": {
                "type": "zip",
                "url": "https://api.github.com/repos/phar-io/version/zipball/4f7fd7836c6f332bb2933569e566a0d6c4cbed74",
                "reference": "4f7fd7836c6f332bb2933569e566a0d6c4cbed74",
                "shasum": ""
            },
            "require": {
                "php": "^7.2 || ^8.0"
            },
            "type": "library",
            "autoload": {
                "classmap": [
                    "src/"
                ]
            },
            "notification-url": "https://packagist.org/downloads/",
            "license": [
                "BSD-3-Clause"
            ],
            "authors": [
                {
                    "name": "Arne Blankerts",
                    "email": "arne@blankerts.de",
                    "role": "Developer"
                },
                {
                    "name": "Sebastian Heuer",
                    "email": "sebastian@phpeople.de",
                    "role": "Developer"
                },
                {
                    "name": "Sebastian Bergmann",
                    "email": "sebastian@phpunit.de",
                    "role": "Developer"
                }
            ],
            "description": "Library for handling version information and constraints",
            "support": {
                "issues": "https://github.com/phar-io/version/issues",
                "source": "https://github.com/phar-io/version/tree/3.2.1"
            },
            "time": "2022-02-21T01:04:05+00:00"
        },
        {
            "name": "phpmd/phpmd",
            "version": "2.15.0",
            "source": {
                "type": "git",
                "url": "https://github.com/phpmd/phpmd.git",
                "reference": "74a1f56e33afad4128b886e334093e98e1b5e7c0"
            },
            "dist": {
                "type": "zip",
                "url": "https://api.github.com/repos/phpmd/phpmd/zipball/74a1f56e33afad4128b886e334093e98e1b5e7c0",
                "reference": "74a1f56e33afad4128b886e334093e98e1b5e7c0",
                "shasum": ""
            },
            "require": {
                "composer/xdebug-handler": "^1.0 || ^2.0 || ^3.0",
                "ext-xml": "*",
                "pdepend/pdepend": "^2.16.1",
                "php": ">=5.3.9"
            },
            "require-dev": {
                "easy-doc/easy-doc": "0.0.0 || ^1.3.2",
                "ext-json": "*",
                "ext-simplexml": "*",
                "gregwar/rst": "^1.0",
                "mikey179/vfsstream": "^1.6.8",
                "squizlabs/php_codesniffer": "^2.9.2 || ^3.7.2"
            },
            "bin": [
                "src/bin/phpmd"
            ],
            "type": "library",
            "autoload": {
                "psr-0": {
                    "PHPMD\\": "src/main/php"
                }
            },
            "notification-url": "https://packagist.org/downloads/",
            "license": [
                "BSD-3-Clause"
            ],
            "authors": [
                {
                    "name": "Manuel Pichler",
                    "email": "github@manuel-pichler.de",
                    "homepage": "https://github.com/manuelpichler",
                    "role": "Project Founder"
                },
                {
                    "name": "Marc Würth",
                    "email": "ravage@bluewin.ch",
                    "homepage": "https://github.com/ravage84",
                    "role": "Project Maintainer"
                },
                {
                    "name": "Other contributors",
                    "homepage": "https://github.com/phpmd/phpmd/graphs/contributors",
                    "role": "Contributors"
                }
            ],
            "description": "PHPMD is a spin-off project of PHP Depend and aims to be a PHP equivalent of the well known Java tool PMD.",
            "homepage": "https://phpmd.org/",
            "keywords": [
                "dev",
                "mess detection",
                "mess detector",
                "pdepend",
                "phpmd",
                "pmd"
            ],
            "support": {
                "irc": "irc://irc.freenode.org/phpmd",
                "issues": "https://github.com/phpmd/phpmd/issues",
                "source": "https://github.com/phpmd/phpmd/tree/2.15.0"
            },
            "funding": [
                {
                    "url": "https://tidelift.com/funding/github/packagist/phpmd/phpmd",
                    "type": "tidelift"
                }
            ],
            "time": "2023-12-11T08:22:20+00:00"
        },
        {
            "name": "phpstan/phpstan",
            "version": "1.12.28",
            "source": {
                "type": "git",
                "url": "https://github.com/phpstan/phpstan.git",
                "reference": "fcf8b71aeab4e1a1131d1783cef97b23a51b87a9"
            },
            "dist": {
                "type": "zip",
                "url": "https://api.github.com/repos/phpstan/phpstan/zipball/fcf8b71aeab4e1a1131d1783cef97b23a51b87a9",
                "reference": "fcf8b71aeab4e1a1131d1783cef97b23a51b87a9",
                "shasum": ""
            },
            "require": {
                "php": "^7.2|^8.0"
            },
            "conflict": {
                "phpstan/phpstan-shim": "*"
            },
            "bin": [
                "phpstan",
                "phpstan.phar"
            ],
            "type": "library",
            "autoload": {
                "files": [
                    "bootstrap.php"
                ]
            },
            "notification-url": "https://packagist.org/downloads/",
            "license": [
                "MIT"
            ],
            "description": "PHPStan - PHP Static Analysis Tool",
            "keywords": [
                "dev",
                "static analysis"
            ],
            "support": {
                "docs": "https://phpstan.org/user-guide/getting-started",
                "forum": "https://github.com/phpstan/phpstan/discussions",
                "issues": "https://github.com/phpstan/phpstan/issues",
                "security": "https://github.com/phpstan/phpstan/security/policy",
                "source": "https://github.com/phpstan/phpstan-src"
            },
            "funding": [
                {
                    "url": "https://github.com/ondrejmirtes",
                    "type": "github"
                },
                {
                    "url": "https://github.com/phpstan",
                    "type": "github"
                }
            ],
            "time": "2025-07-17T17:15:39+00:00"
        },
        {
            "name": "phpunit/php-code-coverage",
            "version": "9.2.32",
            "source": {
                "type": "git",
                "url": "https://github.com/sebastianbergmann/php-code-coverage.git",
                "reference": "85402a822d1ecf1db1096959413d35e1c37cf1a5"
            },
            "dist": {
                "type": "zip",
                "url": "https://api.github.com/repos/sebastianbergmann/php-code-coverage/zipball/85402a822d1ecf1db1096959413d35e1c37cf1a5",
                "reference": "85402a822d1ecf1db1096959413d35e1c37cf1a5",
                "shasum": ""
            },
            "require": {
                "ext-dom": "*",
                "ext-libxml": "*",
                "ext-xmlwriter": "*",
                "nikic/php-parser": "^4.19.1 || ^5.1.0",
                "php": ">=7.3",
                "phpunit/php-file-iterator": "^3.0.6",
                "phpunit/php-text-template": "^2.0.4",
                "sebastian/code-unit-reverse-lookup": "^2.0.3",
                "sebastian/complexity": "^2.0.3",
                "sebastian/environment": "^5.1.5",
                "sebastian/lines-of-code": "^1.0.4",
                "sebastian/version": "^3.0.2",
                "theseer/tokenizer": "^1.2.3"
            },
            "require-dev": {
                "phpunit/phpunit": "^9.6"
            },
            "suggest": {
                "ext-pcov": "PHP extension that provides line coverage",
                "ext-xdebug": "PHP extension that provides line coverage as well as branch and path coverage"
            },
            "type": "library",
            "extra": {
                "branch-alias": {
                    "dev-main": "9.2.x-dev"
                }
            },
            "autoload": {
                "classmap": [
                    "src/"
                ]
            },
            "notification-url": "https://packagist.org/downloads/",
            "license": [
                "BSD-3-Clause"
            ],
            "authors": [
                {
                    "name": "Sebastian Bergmann",
                    "email": "sebastian@phpunit.de",
                    "role": "lead"
                }
            ],
            "description": "Library that provides collection, processing, and rendering functionality for PHP code coverage information.",
            "homepage": "https://github.com/sebastianbergmann/php-code-coverage",
            "keywords": [
                "coverage",
                "testing",
                "xunit"
            ],
            "support": {
                "issues": "https://github.com/sebastianbergmann/php-code-coverage/issues",
                "security": "https://github.com/sebastianbergmann/php-code-coverage/security/policy",
                "source": "https://github.com/sebastianbergmann/php-code-coverage/tree/9.2.32"
            },
            "funding": [
                {
                    "url": "https://github.com/sebastianbergmann",
                    "type": "github"
                }
            ],
            "time": "2024-08-22T04:23:01+00:00"
        },
        {
            "name": "phpunit/php-file-iterator",
            "version": "3.0.6",
            "source": {
                "type": "git",
                "url": "https://github.com/sebastianbergmann/php-file-iterator.git",
                "reference": "cf1c2e7c203ac650e352f4cc675a7021e7d1b3cf"
            },
            "dist": {
                "type": "zip",
                "url": "https://api.github.com/repos/sebastianbergmann/php-file-iterator/zipball/cf1c2e7c203ac650e352f4cc675a7021e7d1b3cf",
                "reference": "cf1c2e7c203ac650e352f4cc675a7021e7d1b3cf",
                "shasum": ""
            },
            "require": {
                "php": ">=7.3"
            },
            "require-dev": {
                "phpunit/phpunit": "^9.3"
            },
            "type": "library",
            "extra": {
                "branch-alias": {
                    "dev-master": "3.0-dev"
                }
            },
            "autoload": {
                "classmap": [
                    "src/"
                ]
            },
            "notification-url": "https://packagist.org/downloads/",
            "license": [
                "BSD-3-Clause"
            ],
            "authors": [
                {
                    "name": "Sebastian Bergmann",
                    "email": "sebastian@phpunit.de",
                    "role": "lead"
                }
            ],
            "description": "FilterIterator implementation that filters files based on a list of suffixes.",
            "homepage": "https://github.com/sebastianbergmann/php-file-iterator/",
            "keywords": [
                "filesystem",
                "iterator"
            ],
            "support": {
                "issues": "https://github.com/sebastianbergmann/php-file-iterator/issues",
                "source": "https://github.com/sebastianbergmann/php-file-iterator/tree/3.0.6"
            },
            "funding": [
                {
                    "url": "https://github.com/sebastianbergmann",
                    "type": "github"
                }
            ],
            "time": "2021-12-02T12:48:52+00:00"
        },
        {
            "name": "phpunit/php-invoker",
            "version": "3.1.1",
            "source": {
                "type": "git",
                "url": "https://github.com/sebastianbergmann/php-invoker.git",
                "reference": "5a10147d0aaf65b58940a0b72f71c9ac0423cc67"
            },
            "dist": {
                "type": "zip",
                "url": "https://api.github.com/repos/sebastianbergmann/php-invoker/zipball/5a10147d0aaf65b58940a0b72f71c9ac0423cc67",
                "reference": "5a10147d0aaf65b58940a0b72f71c9ac0423cc67",
                "shasum": ""
            },
            "require": {
                "php": ">=7.3"
            },
            "require-dev": {
                "ext-pcntl": "*",
                "phpunit/phpunit": "^9.3"
            },
            "suggest": {
                "ext-pcntl": "*"
            },
            "type": "library",
            "extra": {
                "branch-alias": {
                    "dev-master": "3.1-dev"
                }
            },
            "autoload": {
                "classmap": [
                    "src/"
                ]
            },
            "notification-url": "https://packagist.org/downloads/",
            "license": [
                "BSD-3-Clause"
            ],
            "authors": [
                {
                    "name": "Sebastian Bergmann",
                    "email": "sebastian@phpunit.de",
                    "role": "lead"
                }
            ],
            "description": "Invoke callables with a timeout",
            "homepage": "https://github.com/sebastianbergmann/php-invoker/",
            "keywords": [
                "process"
            ],
            "support": {
                "issues": "https://github.com/sebastianbergmann/php-invoker/issues",
                "source": "https://github.com/sebastianbergmann/php-invoker/tree/3.1.1"
            },
            "funding": [
                {
                    "url": "https://github.com/sebastianbergmann",
                    "type": "github"
                }
            ],
            "time": "2020-09-28T05:58:55+00:00"
        },
        {
            "name": "phpunit/php-text-template",
            "version": "2.0.4",
            "source": {
                "type": "git",
                "url": "https://github.com/sebastianbergmann/php-text-template.git",
                "reference": "5da5f67fc95621df9ff4c4e5a84d6a8a2acf7c28"
            },
            "dist": {
                "type": "zip",
                "url": "https://api.github.com/repos/sebastianbergmann/php-text-template/zipball/5da5f67fc95621df9ff4c4e5a84d6a8a2acf7c28",
                "reference": "5da5f67fc95621df9ff4c4e5a84d6a8a2acf7c28",
                "shasum": ""
            },
            "require": {
                "php": ">=7.3"
            },
            "require-dev": {
                "phpunit/phpunit": "^9.3"
            },
            "type": "library",
            "extra": {
                "branch-alias": {
                    "dev-master": "2.0-dev"
                }
            },
            "autoload": {
                "classmap": [
                    "src/"
                ]
            },
            "notification-url": "https://packagist.org/downloads/",
            "license": [
                "BSD-3-Clause"
            ],
            "authors": [
                {
                    "name": "Sebastian Bergmann",
                    "email": "sebastian@phpunit.de",
                    "role": "lead"
                }
            ],
            "description": "Simple template engine.",
            "homepage": "https://github.com/sebastianbergmann/php-text-template/",
            "keywords": [
                "template"
            ],
            "support": {
                "issues": "https://github.com/sebastianbergmann/php-text-template/issues",
                "source": "https://github.com/sebastianbergmann/php-text-template/tree/2.0.4"
            },
            "funding": [
                {
                    "url": "https://github.com/sebastianbergmann",
                    "type": "github"
                }
            ],
            "time": "2020-10-26T05:33:50+00:00"
        },
        {
            "name": "phpunit/php-timer",
            "version": "5.0.3",
            "source": {
                "type": "git",
                "url": "https://github.com/sebastianbergmann/php-timer.git",
                "reference": "5a63ce20ed1b5bf577850e2c4e87f4aa902afbd2"
            },
            "dist": {
                "type": "zip",
                "url": "https://api.github.com/repos/sebastianbergmann/php-timer/zipball/5a63ce20ed1b5bf577850e2c4e87f4aa902afbd2",
                "reference": "5a63ce20ed1b5bf577850e2c4e87f4aa902afbd2",
                "shasum": ""
            },
            "require": {
                "php": ">=7.3"
            },
            "require-dev": {
                "phpunit/phpunit": "^9.3"
            },
            "type": "library",
            "extra": {
                "branch-alias": {
                    "dev-master": "5.0-dev"
                }
            },
            "autoload": {
                "classmap": [
                    "src/"
                ]
            },
            "notification-url": "https://packagist.org/downloads/",
            "license": [
                "BSD-3-Clause"
            ],
            "authors": [
                {
                    "name": "Sebastian Bergmann",
                    "email": "sebastian@phpunit.de",
                    "role": "lead"
                }
            ],
            "description": "Utility class for timing",
            "homepage": "https://github.com/sebastianbergmann/php-timer/",
            "keywords": [
                "timer"
            ],
            "support": {
                "issues": "https://github.com/sebastianbergmann/php-timer/issues",
                "source": "https://github.com/sebastianbergmann/php-timer/tree/5.0.3"
            },
            "funding": [
                {
                    "url": "https://github.com/sebastianbergmann",
                    "type": "github"
                }
            ],
            "time": "2020-10-26T13:16:10+00:00"
        },
        {
            "name": "phpunit/phpunit",
            "version": "9.6.25",
            "source": {
                "type": "git",
                "url": "https://github.com/sebastianbergmann/phpunit.git",
                "reference": "049c011e01be805202d8eebedef49f769a8ec7b7"
            },
            "dist": {
                "type": "zip",
                "url": "https://api.github.com/repos/sebastianbergmann/phpunit/zipball/049c011e01be805202d8eebedef49f769a8ec7b7",
                "reference": "049c011e01be805202d8eebedef49f769a8ec7b7",
                "shasum": ""
            },
            "require": {
                "doctrine/instantiator": "^1.5.0 || ^2",
                "ext-dom": "*",
                "ext-json": "*",
                "ext-libxml": "*",
                "ext-mbstring": "*",
                "ext-xml": "*",
                "ext-xmlwriter": "*",
                "myclabs/deep-copy": "^1.13.4",
                "phar-io/manifest": "^2.0.4",
                "phar-io/version": "^3.2.1",
                "php": ">=7.3",
                "phpunit/php-code-coverage": "^9.2.32",
                "phpunit/php-file-iterator": "^3.0.6",
                "phpunit/php-invoker": "^3.1.1",
                "phpunit/php-text-template": "^2.0.4",
                "phpunit/php-timer": "^5.0.3",
                "sebastian/cli-parser": "^1.0.2",
                "sebastian/code-unit": "^1.0.8",
                "sebastian/comparator": "^4.0.9",
                "sebastian/diff": "^4.0.6",
                "sebastian/environment": "^5.1.5",
                "sebastian/exporter": "^4.0.6",
                "sebastian/global-state": "^5.0.8",
                "sebastian/object-enumerator": "^4.0.4",
                "sebastian/resource-operations": "^3.0.4",
                "sebastian/type": "^3.2.1",
                "sebastian/version": "^3.0.2"
            },
            "suggest": {
                "ext-soap": "To be able to generate mocks based on WSDL files",
                "ext-xdebug": "PHP extension that provides line coverage as well as branch and path coverage"
            },
            "bin": [
                "phpunit"
            ],
            "type": "library",
            "extra": {
                "branch-alias": {
                    "dev-master": "9.6-dev"
                }
            },
            "autoload": {
                "files": [
                    "src/Framework/Assert/Functions.php"
                ],
                "classmap": [
                    "src/"
                ]
            },
            "notification-url": "https://packagist.org/downloads/",
            "license": [
                "BSD-3-Clause"
            ],
            "authors": [
                {
                    "name": "Sebastian Bergmann",
                    "email": "sebastian@phpunit.de",
                    "role": "lead"
                }
            ],
            "description": "The PHP Unit Testing framework.",
            "homepage": "https://phpunit.de/",
            "keywords": [
                "phpunit",
                "testing",
                "xunit"
            ],
            "support": {
                "issues": "https://github.com/sebastianbergmann/phpunit/issues",
                "security": "https://github.com/sebastianbergmann/phpunit/security/policy",
                "source": "https://github.com/sebastianbergmann/phpunit/tree/9.6.25"
            },
            "funding": [
                {
                    "url": "https://phpunit.de/sponsors.html",
                    "type": "custom"
                },
                {
                    "url": "https://github.com/sebastianbergmann",
                    "type": "github"
                },
                {
                    "url": "https://liberapay.com/sebastianbergmann",
                    "type": "liberapay"
                },
                {
                    "url": "https://thanks.dev/u/gh/sebastianbergmann",
                    "type": "thanks_dev"
                },
                {
                    "url": "https://tidelift.com/funding/github/packagist/phpunit/phpunit",
                    "type": "tidelift"
                }
            ],
            "time": "2025-08-20T14:38:31+00:00"
        },
        {
            "name": "psr/event-dispatcher",
            "version": "1.0.0",
            "source": {
                "type": "git",
                "url": "https://github.com/php-fig/event-dispatcher.git",
                "reference": "dbefd12671e8a14ec7f180cab83036ed26714bb0"
            },
            "dist": {
                "type": "zip",
                "url": "https://api.github.com/repos/php-fig/event-dispatcher/zipball/dbefd12671e8a14ec7f180cab83036ed26714bb0",
                "reference": "dbefd12671e8a14ec7f180cab83036ed26714bb0",
                "shasum": ""
            },
            "require": {
                "php": ">=7.2.0"
            },
            "type": "library",
            "extra": {
                "branch-alias": {
                    "dev-master": "1.0.x-dev"
                }
            },
            "autoload": {
                "psr-4": {
                    "Psr\\EventDispatcher\\": "src/"
                }
            },
            "notification-url": "https://packagist.org/downloads/",
            "license": [
                "MIT"
            ],
            "authors": [
                {
                    "name": "PHP-FIG",
                    "homepage": "http://www.php-fig.org/"
                }
            ],
            "description": "Standard interfaces for event handling.",
            "keywords": [
                "events",
                "psr",
                "psr-14"
            ],
            "support": {
                "issues": "https://github.com/php-fig/event-dispatcher/issues",
                "source": "https://github.com/php-fig/event-dispatcher/tree/1.0.0"
            },
            "time": "2019-01-08T18:20:26+00:00"
        },
        {
            "name": "react/cache",
            "version": "v1.2.0",
            "source": {
                "type": "git",
                "url": "https://github.com/reactphp/cache.git",
                "reference": "d47c472b64aa5608225f47965a484b75c7817d5b"
            },
            "dist": {
                "type": "zip",
                "url": "https://api.github.com/repos/reactphp/cache/zipball/d47c472b64aa5608225f47965a484b75c7817d5b",
                "reference": "d47c472b64aa5608225f47965a484b75c7817d5b",
                "shasum": ""
            },
            "require": {
                "php": ">=5.3.0",
                "react/promise": "^3.0 || ^2.0 || ^1.1"
            },
            "require-dev": {
                "phpunit/phpunit": "^9.5 || ^5.7 || ^4.8.35"
            },
            "type": "library",
            "autoload": {
                "psr-4": {
                    "React\\Cache\\": "src/"
                }
            },
            "notification-url": "https://packagist.org/downloads/",
            "license": [
                "MIT"
            ],
            "authors": [
                {
                    "name": "Christian Lück",
                    "email": "christian@clue.engineering",
                    "homepage": "https://clue.engineering/"
                },
                {
                    "name": "Cees-Jan Kiewiet",
                    "email": "reactphp@ceesjankiewiet.nl",
                    "homepage": "https://wyrihaximus.net/"
                },
                {
                    "name": "Jan Sorgalla",
                    "email": "jsorgalla@gmail.com",
                    "homepage": "https://sorgalla.com/"
                },
                {
                    "name": "Chris Boden",
                    "email": "cboden@gmail.com",
                    "homepage": "https://cboden.dev/"
                }
            ],
            "description": "Async, Promise-based cache interface for ReactPHP",
            "keywords": [
                "cache",
                "caching",
                "promise",
                "reactphp"
            ],
            "support": {
                "issues": "https://github.com/reactphp/cache/issues",
                "source": "https://github.com/reactphp/cache/tree/v1.2.0"
            },
            "funding": [
                {
                    "url": "https://opencollective.com/reactphp",
                    "type": "open_collective"
                }
            ],
            "time": "2022-11-30T15:59:55+00:00"
        },
        {
            "name": "react/child-process",
            "version": "v0.6.6",
            "source": {
                "type": "git",
                "url": "https://github.com/reactphp/child-process.git",
                "reference": "1721e2b93d89b745664353b9cfc8f155ba8a6159"
            },
            "dist": {
                "type": "zip",
                "url": "https://api.github.com/repos/reactphp/child-process/zipball/1721e2b93d89b745664353b9cfc8f155ba8a6159",
                "reference": "1721e2b93d89b745664353b9cfc8f155ba8a6159",
                "shasum": ""
            },
            "require": {
                "evenement/evenement": "^3.0 || ^2.0 || ^1.0",
                "php": ">=5.3.0",
                "react/event-loop": "^1.2",
                "react/stream": "^1.4"
            },
            "require-dev": {
                "phpunit/phpunit": "^9.6 || ^5.7 || ^4.8.36",
                "react/socket": "^1.16",
                "sebastian/environment": "^5.0 || ^3.0 || ^2.0 || ^1.0"
            },
            "type": "library",
            "autoload": {
                "psr-4": {
                    "React\\ChildProcess\\": "src/"
                }
            },
            "notification-url": "https://packagist.org/downloads/",
            "license": [
                "MIT"
            ],
            "authors": [
                {
                    "name": "Christian Lück",
                    "email": "christian@clue.engineering",
                    "homepage": "https://clue.engineering/"
                },
                {
                    "name": "Cees-Jan Kiewiet",
                    "email": "reactphp@ceesjankiewiet.nl",
                    "homepage": "https://wyrihaximus.net/"
                },
                {
                    "name": "Jan Sorgalla",
                    "email": "jsorgalla@gmail.com",
                    "homepage": "https://sorgalla.com/"
                },
                {
                    "name": "Chris Boden",
                    "email": "cboden@gmail.com",
                    "homepage": "https://cboden.dev/"
                }
            ],
            "description": "Event-driven library for executing child processes with ReactPHP.",
            "keywords": [
                "event-driven",
                "process",
                "reactphp"
            ],
            "support": {
                "issues": "https://github.com/reactphp/child-process/issues",
                "source": "https://github.com/reactphp/child-process/tree/v0.6.6"
            },
            "funding": [
                {
                    "url": "https://opencollective.com/reactphp",
                    "type": "open_collective"
                }
            ],
            "time": "2025-01-01T16:37:48+00:00"
        },
        {
            "name": "react/dns",
            "version": "v1.13.0",
            "source": {
                "type": "git",
                "url": "https://github.com/reactphp/dns.git",
                "reference": "eb8ae001b5a455665c89c1df97f6fb682f8fb0f5"
            },
            "dist": {
                "type": "zip",
                "url": "https://api.github.com/repos/reactphp/dns/zipball/eb8ae001b5a455665c89c1df97f6fb682f8fb0f5",
                "reference": "eb8ae001b5a455665c89c1df97f6fb682f8fb0f5",
                "shasum": ""
            },
            "require": {
                "php": ">=5.3.0",
                "react/cache": "^1.0 || ^0.6 || ^0.5",
                "react/event-loop": "^1.2",
                "react/promise": "^3.2 || ^2.7 || ^1.2.1"
            },
            "require-dev": {
                "phpunit/phpunit": "^9.6 || ^5.7 || ^4.8.36",
                "react/async": "^4.3 || ^3 || ^2",
                "react/promise-timer": "^1.11"
            },
            "type": "library",
            "autoload": {
                "psr-4": {
                    "React\\Dns\\": "src/"
                }
            },
            "notification-url": "https://packagist.org/downloads/",
            "license": [
                "MIT"
            ],
            "authors": [
                {
                    "name": "Christian Lück",
                    "email": "christian@clue.engineering",
                    "homepage": "https://clue.engineering/"
                },
                {
                    "name": "Cees-Jan Kiewiet",
                    "email": "reactphp@ceesjankiewiet.nl",
                    "homepage": "https://wyrihaximus.net/"
                },
                {
                    "name": "Jan Sorgalla",
                    "email": "jsorgalla@gmail.com",
                    "homepage": "https://sorgalla.com/"
                },
                {
                    "name": "Chris Boden",
                    "email": "cboden@gmail.com",
                    "homepage": "https://cboden.dev/"
                }
            ],
            "description": "Async DNS resolver for ReactPHP",
            "keywords": [
                "async",
                "dns",
                "dns-resolver",
                "reactphp"
            ],
            "support": {
                "issues": "https://github.com/reactphp/dns/issues",
                "source": "https://github.com/reactphp/dns/tree/v1.13.0"
            },
            "funding": [
                {
                    "url": "https://opencollective.com/reactphp",
                    "type": "open_collective"
                }
            ],
            "time": "2024-06-13T14:18:03+00:00"
        },
        {
            "name": "react/event-loop",
            "version": "v1.5.0",
            "source": {
                "type": "git",
                "url": "https://github.com/reactphp/event-loop.git",
                "reference": "bbe0bd8c51ffc05ee43f1729087ed3bdf7d53354"
            },
            "dist": {
                "type": "zip",
                "url": "https://api.github.com/repos/reactphp/event-loop/zipball/bbe0bd8c51ffc05ee43f1729087ed3bdf7d53354",
                "reference": "bbe0bd8c51ffc05ee43f1729087ed3bdf7d53354",
                "shasum": ""
            },
            "require": {
                "php": ">=5.3.0"
            },
            "require-dev": {
                "phpunit/phpunit": "^9.6 || ^5.7 || ^4.8.36"
            },
            "suggest": {
                "ext-pcntl": "For signal handling support when using the StreamSelectLoop"
            },
            "type": "library",
            "autoload": {
                "psr-4": {
                    "React\\EventLoop\\": "src/"
                }
            },
            "notification-url": "https://packagist.org/downloads/",
            "license": [
                "MIT"
            ],
            "authors": [
                {
                    "name": "Christian Lück",
                    "email": "christian@clue.engineering",
                    "homepage": "https://clue.engineering/"
                },
                {
                    "name": "Cees-Jan Kiewiet",
                    "email": "reactphp@ceesjankiewiet.nl",
                    "homepage": "https://wyrihaximus.net/"
                },
                {
                    "name": "Jan Sorgalla",
                    "email": "jsorgalla@gmail.com",
                    "homepage": "https://sorgalla.com/"
                },
                {
                    "name": "Chris Boden",
                    "email": "cboden@gmail.com",
                    "homepage": "https://cboden.dev/"
                }
            ],
            "description": "ReactPHP's core reactor event loop that libraries can use for evented I/O.",
            "keywords": [
                "asynchronous",
                "event-loop"
            ],
            "support": {
                "issues": "https://github.com/reactphp/event-loop/issues",
                "source": "https://github.com/reactphp/event-loop/tree/v1.5.0"
            },
            "funding": [
                {
                    "url": "https://opencollective.com/reactphp",
                    "type": "open_collective"
                }
            ],
            "time": "2023-11-13T13:48:05+00:00"
        },
        {
            "name": "react/promise",
            "version": "v3.3.0",
            "source": {
                "type": "git",
                "url": "https://github.com/reactphp/promise.git",
                "reference": "23444f53a813a3296c1368bb104793ce8d88f04a"
            },
            "dist": {
                "type": "zip",
                "url": "https://api.github.com/repos/reactphp/promise/zipball/23444f53a813a3296c1368bb104793ce8d88f04a",
                "reference": "23444f53a813a3296c1368bb104793ce8d88f04a",
                "shasum": ""
            },
            "require": {
                "php": ">=7.1.0"
            },
            "require-dev": {
                "phpstan/phpstan": "1.12.28 || 1.4.10",
                "phpunit/phpunit": "^9.6 || ^7.5"
            },
            "type": "library",
            "autoload": {
                "files": [
                    "src/functions_include.php"
                ],
                "psr-4": {
                    "React\\Promise\\": "src/"
                }
            },
            "notification-url": "https://packagist.org/downloads/",
            "license": [
                "MIT"
            ],
            "authors": [
                {
                    "name": "Jan Sorgalla",
                    "email": "jsorgalla@gmail.com",
                    "homepage": "https://sorgalla.com/"
                },
                {
                    "name": "Christian Lück",
                    "email": "christian@clue.engineering",
                    "homepage": "https://clue.engineering/"
                },
                {
                    "name": "Cees-Jan Kiewiet",
                    "email": "reactphp@ceesjankiewiet.nl",
                    "homepage": "https://wyrihaximus.net/"
                },
                {
                    "name": "Chris Boden",
                    "email": "cboden@gmail.com",
                    "homepage": "https://cboden.dev/"
                }
            ],
            "description": "A lightweight implementation of CommonJS Promises/A for PHP",
            "keywords": [
                "promise",
                "promises"
            ],
            "support": {
                "issues": "https://github.com/reactphp/promise/issues",
                "source": "https://github.com/reactphp/promise/tree/v3.3.0"
            },
            "funding": [
                {
                    "url": "https://opencollective.com/reactphp",
                    "type": "open_collective"
                }
            ],
            "time": "2025-08-19T18:57:03+00:00"
        },
        {
            "name": "react/socket",
            "version": "v1.16.0",
            "source": {
                "type": "git",
                "url": "https://github.com/reactphp/socket.git",
                "reference": "23e4ff33ea3e160d2d1f59a0e6050e4b0fb0eac1"
            },
            "dist": {
                "type": "zip",
                "url": "https://api.github.com/repos/reactphp/socket/zipball/23e4ff33ea3e160d2d1f59a0e6050e4b0fb0eac1",
                "reference": "23e4ff33ea3e160d2d1f59a0e6050e4b0fb0eac1",
                "shasum": ""
            },
            "require": {
                "evenement/evenement": "^3.0 || ^2.0 || ^1.0",
                "php": ">=5.3.0",
                "react/dns": "^1.13",
                "react/event-loop": "^1.2",
                "react/promise": "^3.2 || ^2.6 || ^1.2.1",
                "react/stream": "^1.4"
            },
            "require-dev": {
                "phpunit/phpunit": "^9.6 || ^5.7 || ^4.8.36",
                "react/async": "^4.3 || ^3.3 || ^2",
                "react/promise-stream": "^1.4",
                "react/promise-timer": "^1.11"
            },
            "type": "library",
            "autoload": {
                "psr-4": {
                    "React\\Socket\\": "src/"
                }
            },
            "notification-url": "https://packagist.org/downloads/",
            "license": [
                "MIT"
            ],
            "authors": [
                {
                    "name": "Christian Lück",
                    "email": "christian@clue.engineering",
                    "homepage": "https://clue.engineering/"
                },
                {
                    "name": "Cees-Jan Kiewiet",
                    "email": "reactphp@ceesjankiewiet.nl",
                    "homepage": "https://wyrihaximus.net/"
                },
                {
                    "name": "Jan Sorgalla",
                    "email": "jsorgalla@gmail.com",
                    "homepage": "https://sorgalla.com/"
                },
                {
                    "name": "Chris Boden",
                    "email": "cboden@gmail.com",
                    "homepage": "https://cboden.dev/"
                }
            ],
            "description": "Async, streaming plaintext TCP/IP and secure TLS socket server and client connections for ReactPHP",
            "keywords": [
                "Connection",
                "Socket",
                "async",
                "reactphp",
                "stream"
            ],
            "support": {
                "issues": "https://github.com/reactphp/socket/issues",
                "source": "https://github.com/reactphp/socket/tree/v1.16.0"
            },
            "funding": [
                {
                    "url": "https://opencollective.com/reactphp",
                    "type": "open_collective"
                }
            ],
            "time": "2024-07-26T10:38:09+00:00"
        },
        {
            "name": "react/stream",
            "version": "v1.4.0",
            "source": {
                "type": "git",
                "url": "https://github.com/reactphp/stream.git",
                "reference": "1e5b0acb8fe55143b5b426817155190eb6f5b18d"
            },
            "dist": {
                "type": "zip",
                "url": "https://api.github.com/repos/reactphp/stream/zipball/1e5b0acb8fe55143b5b426817155190eb6f5b18d",
                "reference": "1e5b0acb8fe55143b5b426817155190eb6f5b18d",
                "shasum": ""
            },
            "require": {
                "evenement/evenement": "^3.0 || ^2.0 || ^1.0",
                "php": ">=5.3.8",
                "react/event-loop": "^1.2"
            },
            "require-dev": {
                "clue/stream-filter": "~1.2",
                "phpunit/phpunit": "^9.6 || ^5.7 || ^4.8.36"
            },
            "type": "library",
            "autoload": {
                "psr-4": {
                    "React\\Stream\\": "src/"
                }
            },
            "notification-url": "https://packagist.org/downloads/",
            "license": [
                "MIT"
            ],
            "authors": [
                {
                    "name": "Christian Lück",
                    "email": "christian@clue.engineering",
                    "homepage": "https://clue.engineering/"
                },
                {
                    "name": "Cees-Jan Kiewiet",
                    "email": "reactphp@ceesjankiewiet.nl",
                    "homepage": "https://wyrihaximus.net/"
                },
                {
                    "name": "Jan Sorgalla",
                    "email": "jsorgalla@gmail.com",
                    "homepage": "https://sorgalla.com/"
                },
                {
                    "name": "Chris Boden",
                    "email": "cboden@gmail.com",
                    "homepage": "https://cboden.dev/"
                }
            ],
            "description": "Event-driven readable and writable streams for non-blocking I/O in ReactPHP",
            "keywords": [
                "event-driven",
                "io",
                "non-blocking",
                "pipe",
                "reactphp",
                "readable",
                "stream",
                "writable"
            ],
            "support": {
                "issues": "https://github.com/reactphp/stream/issues",
                "source": "https://github.com/reactphp/stream/tree/v1.4.0"
            },
            "funding": [
                {
                    "url": "https://opencollective.com/reactphp",
                    "type": "open_collective"
                }
            ],
            "time": "2024-06-11T12:45:25+00:00"
        },
        {
            "name": "sebastian/cli-parser",
            "version": "1.0.2",
            "source": {
                "type": "git",
                "url": "https://github.com/sebastianbergmann/cli-parser.git",
                "reference": "2b56bea83a09de3ac06bb18b92f068e60cc6f50b"
            },
            "dist": {
                "type": "zip",
                "url": "https://api.github.com/repos/sebastianbergmann/cli-parser/zipball/2b56bea83a09de3ac06bb18b92f068e60cc6f50b",
                "reference": "2b56bea83a09de3ac06bb18b92f068e60cc6f50b",
                "shasum": ""
            },
            "require": {
                "php": ">=7.3"
            },
            "require-dev": {
                "phpunit/phpunit": "^9.3"
            },
            "type": "library",
            "extra": {
                "branch-alias": {
                    "dev-master": "1.0-dev"
                }
            },
            "autoload": {
                "classmap": [
                    "src/"
                ]
            },
            "notification-url": "https://packagist.org/downloads/",
            "license": [
                "BSD-3-Clause"
            ],
            "authors": [
                {
                    "name": "Sebastian Bergmann",
                    "email": "sebastian@phpunit.de",
                    "role": "lead"
                }
            ],
            "description": "Library for parsing CLI options",
            "homepage": "https://github.com/sebastianbergmann/cli-parser",
            "support": {
                "issues": "https://github.com/sebastianbergmann/cli-parser/issues",
                "source": "https://github.com/sebastianbergmann/cli-parser/tree/1.0.2"
            },
            "funding": [
                {
                    "url": "https://github.com/sebastianbergmann",
                    "type": "github"
                }
            ],
            "time": "2024-03-02T06:27:43+00:00"
        },
        {
            "name": "sebastian/code-unit",
            "version": "1.0.8",
            "source": {
                "type": "git",
                "url": "https://github.com/sebastianbergmann/code-unit.git",
                "reference": "1fc9f64c0927627ef78ba436c9b17d967e68e120"
            },
            "dist": {
                "type": "zip",
                "url": "https://api.github.com/repos/sebastianbergmann/code-unit/zipball/1fc9f64c0927627ef78ba436c9b17d967e68e120",
                "reference": "1fc9f64c0927627ef78ba436c9b17d967e68e120",
                "shasum": ""
            },
            "require": {
                "php": ">=7.3"
            },
            "require-dev": {
                "phpunit/phpunit": "^9.3"
            },
            "type": "library",
            "extra": {
                "branch-alias": {
                    "dev-master": "1.0-dev"
                }
            },
            "autoload": {
                "classmap": [
                    "src/"
                ]
            },
            "notification-url": "https://packagist.org/downloads/",
            "license": [
                "BSD-3-Clause"
            ],
            "authors": [
                {
                    "name": "Sebastian Bergmann",
                    "email": "sebastian@phpunit.de",
                    "role": "lead"
                }
            ],
            "description": "Collection of value objects that represent the PHP code units",
            "homepage": "https://github.com/sebastianbergmann/code-unit",
            "support": {
                "issues": "https://github.com/sebastianbergmann/code-unit/issues",
                "source": "https://github.com/sebastianbergmann/code-unit/tree/1.0.8"
            },
            "funding": [
                {
                    "url": "https://github.com/sebastianbergmann",
                    "type": "github"
                }
            ],
            "time": "2020-10-26T13:08:54+00:00"
        },
        {
            "name": "sebastian/code-unit-reverse-lookup",
            "version": "2.0.3",
            "source": {
                "type": "git",
                "url": "https://github.com/sebastianbergmann/code-unit-reverse-lookup.git",
                "reference": "ac91f01ccec49fb77bdc6fd1e548bc70f7faa3e5"
            },
            "dist": {
                "type": "zip",
                "url": "https://api.github.com/repos/sebastianbergmann/code-unit-reverse-lookup/zipball/ac91f01ccec49fb77bdc6fd1e548bc70f7faa3e5",
                "reference": "ac91f01ccec49fb77bdc6fd1e548bc70f7faa3e5",
                "shasum": ""
            },
            "require": {
                "php": ">=7.3"
            },
            "require-dev": {
                "phpunit/phpunit": "^9.3"
            },
            "type": "library",
            "extra": {
                "branch-alias": {
                    "dev-master": "2.0-dev"
                }
            },
            "autoload": {
                "classmap": [
                    "src/"
                ]
            },
            "notification-url": "https://packagist.org/downloads/",
            "license": [
                "BSD-3-Clause"
            ],
            "authors": [
                {
                    "name": "Sebastian Bergmann",
                    "email": "sebastian@phpunit.de"
                }
            ],
            "description": "Looks up which function or method a line of code belongs to",
            "homepage": "https://github.com/sebastianbergmann/code-unit-reverse-lookup/",
            "support": {
                "issues": "https://github.com/sebastianbergmann/code-unit-reverse-lookup/issues",
                "source": "https://github.com/sebastianbergmann/code-unit-reverse-lookup/tree/2.0.3"
            },
            "funding": [
                {
                    "url": "https://github.com/sebastianbergmann",
                    "type": "github"
                }
            ],
            "time": "2020-09-28T05:30:19+00:00"
        },
        {
            "name": "sebastian/comparator",
            "version": "4.0.9",
            "source": {
                "type": "git",
                "url": "https://github.com/sebastianbergmann/comparator.git",
                "reference": "67a2df3a62639eab2cc5906065e9805d4fd5dfc5"
            },
            "dist": {
                "type": "zip",
                "url": "https://api.github.com/repos/sebastianbergmann/comparator/zipball/67a2df3a62639eab2cc5906065e9805d4fd5dfc5",
                "reference": "67a2df3a62639eab2cc5906065e9805d4fd5dfc5",
                "shasum": ""
            },
            "require": {
                "php": ">=7.3",
                "sebastian/diff": "^4.0",
                "sebastian/exporter": "^4.0"
            },
            "require-dev": {
                "phpunit/phpunit": "^9.3"
            },
            "type": "library",
            "extra": {
                "branch-alias": {
                    "dev-master": "4.0-dev"
                }
            },
            "autoload": {
                "classmap": [
                    "src/"
                ]
            },
            "notification-url": "https://packagist.org/downloads/",
            "license": [
                "BSD-3-Clause"
            ],
            "authors": [
                {
                    "name": "Sebastian Bergmann",
                    "email": "sebastian@phpunit.de"
                },
                {
                    "name": "Jeff Welch",
                    "email": "whatthejeff@gmail.com"
                },
                {
                    "name": "Volker Dusch",
                    "email": "github@wallbash.com"
                },
                {
                    "name": "Bernhard Schussek",
                    "email": "bschussek@2bepublished.at"
                }
            ],
            "description": "Provides the functionality to compare PHP values for equality",
            "homepage": "https://github.com/sebastianbergmann/comparator",
            "keywords": [
                "comparator",
                "compare",
                "equality"
            ],
            "support": {
                "issues": "https://github.com/sebastianbergmann/comparator/issues",
                "source": "https://github.com/sebastianbergmann/comparator/tree/4.0.9"
            },
            "funding": [
                {
                    "url": "https://github.com/sebastianbergmann",
                    "type": "github"
                },
                {
                    "url": "https://liberapay.com/sebastianbergmann",
                    "type": "liberapay"
                },
                {
                    "url": "https://thanks.dev/u/gh/sebastianbergmann",
                    "type": "thanks_dev"
                },
                {
                    "url": "https://tidelift.com/funding/github/packagist/sebastian/comparator",
                    "type": "tidelift"
                }
            ],
            "time": "2025-08-10T06:51:50+00:00"
        },
        {
            "name": "sebastian/complexity",
            "version": "2.0.3",
            "source": {
                "type": "git",
                "url": "https://github.com/sebastianbergmann/complexity.git",
                "reference": "25f207c40d62b8b7aa32f5ab026c53561964053a"
            },
            "dist": {
                "type": "zip",
                "url": "https://api.github.com/repos/sebastianbergmann/complexity/zipball/25f207c40d62b8b7aa32f5ab026c53561964053a",
                "reference": "25f207c40d62b8b7aa32f5ab026c53561964053a",
                "shasum": ""
            },
            "require": {
                "nikic/php-parser": "^4.18 || ^5.0",
                "php": ">=7.3"
            },
            "require-dev": {
                "phpunit/phpunit": "^9.3"
            },
            "type": "library",
            "extra": {
                "branch-alias": {
                    "dev-master": "2.0-dev"
                }
            },
            "autoload": {
                "classmap": [
                    "src/"
                ]
            },
            "notification-url": "https://packagist.org/downloads/",
            "license": [
                "BSD-3-Clause"
            ],
            "authors": [
                {
                    "name": "Sebastian Bergmann",
                    "email": "sebastian@phpunit.de",
                    "role": "lead"
                }
            ],
            "description": "Library for calculating the complexity of PHP code units",
            "homepage": "https://github.com/sebastianbergmann/complexity",
            "support": {
                "issues": "https://github.com/sebastianbergmann/complexity/issues",
                "source": "https://github.com/sebastianbergmann/complexity/tree/2.0.3"
            },
            "funding": [
                {
                    "url": "https://github.com/sebastianbergmann",
                    "type": "github"
                }
            ],
            "time": "2023-12-22T06:19:30+00:00"
        },
        {
            "name": "sebastian/diff",
            "version": "4.0.6",
            "source": {
                "type": "git",
                "url": "https://github.com/sebastianbergmann/diff.git",
                "reference": "ba01945089c3a293b01ba9badc29ad55b106b0bc"
            },
            "dist": {
                "type": "zip",
                "url": "https://api.github.com/repos/sebastianbergmann/diff/zipball/ba01945089c3a293b01ba9badc29ad55b106b0bc",
                "reference": "ba01945089c3a293b01ba9badc29ad55b106b0bc",
                "shasum": ""
            },
            "require": {
                "php": ">=7.3"
            },
            "require-dev": {
                "phpunit/phpunit": "^9.3",
                "symfony/process": "^4.2 || ^5"
            },
            "type": "library",
            "extra": {
                "branch-alias": {
                    "dev-master": "4.0-dev"
                }
            },
            "autoload": {
                "classmap": [
                    "src/"
                ]
            },
            "notification-url": "https://packagist.org/downloads/",
            "license": [
                "BSD-3-Clause"
            ],
            "authors": [
                {
                    "name": "Sebastian Bergmann",
                    "email": "sebastian@phpunit.de"
                },
                {
                    "name": "Kore Nordmann",
                    "email": "mail@kore-nordmann.de"
                }
            ],
            "description": "Diff implementation",
            "homepage": "https://github.com/sebastianbergmann/diff",
            "keywords": [
                "diff",
                "udiff",
                "unidiff",
                "unified diff"
            ],
            "support": {
                "issues": "https://github.com/sebastianbergmann/diff/issues",
                "source": "https://github.com/sebastianbergmann/diff/tree/4.0.6"
            },
            "funding": [
                {
                    "url": "https://github.com/sebastianbergmann",
                    "type": "github"
                }
            ],
            "time": "2024-03-02T06:30:58+00:00"
        },
        {
            "name": "sebastian/environment",
            "version": "5.1.5",
            "source": {
                "type": "git",
                "url": "https://github.com/sebastianbergmann/environment.git",
                "reference": "830c43a844f1f8d5b7a1f6d6076b784454d8b7ed"
            },
            "dist": {
                "type": "zip",
                "url": "https://api.github.com/repos/sebastianbergmann/environment/zipball/830c43a844f1f8d5b7a1f6d6076b784454d8b7ed",
                "reference": "830c43a844f1f8d5b7a1f6d6076b784454d8b7ed",
                "shasum": ""
            },
            "require": {
                "php": ">=7.3"
            },
            "require-dev": {
                "phpunit/phpunit": "^9.3"
            },
            "suggest": {
                "ext-posix": "*"
            },
            "type": "library",
            "extra": {
                "branch-alias": {
                    "dev-master": "5.1-dev"
                }
            },
            "autoload": {
                "classmap": [
                    "src/"
                ]
            },
            "notification-url": "https://packagist.org/downloads/",
            "license": [
                "BSD-3-Clause"
            ],
            "authors": [
                {
                    "name": "Sebastian Bergmann",
                    "email": "sebastian@phpunit.de"
                }
            ],
            "description": "Provides functionality to handle HHVM/PHP environments",
            "homepage": "http://www.github.com/sebastianbergmann/environment",
            "keywords": [
                "Xdebug",
                "environment",
                "hhvm"
            ],
            "support": {
                "issues": "https://github.com/sebastianbergmann/environment/issues",
                "source": "https://github.com/sebastianbergmann/environment/tree/5.1.5"
            },
            "funding": [
                {
                    "url": "https://github.com/sebastianbergmann",
                    "type": "github"
                }
            ],
            "time": "2023-02-03T06:03:51+00:00"
        },
        {
            "name": "sebastian/exporter",
            "version": "4.0.6",
            "source": {
                "type": "git",
                "url": "https://github.com/sebastianbergmann/exporter.git",
                "reference": "78c00df8f170e02473b682df15bfcdacc3d32d72"
            },
            "dist": {
                "type": "zip",
                "url": "https://api.github.com/repos/sebastianbergmann/exporter/zipball/78c00df8f170e02473b682df15bfcdacc3d32d72",
                "reference": "78c00df8f170e02473b682df15bfcdacc3d32d72",
                "shasum": ""
            },
            "require": {
                "php": ">=7.3",
                "sebastian/recursion-context": "^4.0"
            },
            "require-dev": {
                "ext-mbstring": "*",
                "phpunit/phpunit": "^9.3"
            },
            "type": "library",
            "extra": {
                "branch-alias": {
                    "dev-master": "4.0-dev"
                }
            },
            "autoload": {
                "classmap": [
                    "src/"
                ]
            },
            "notification-url": "https://packagist.org/downloads/",
            "license": [
                "BSD-3-Clause"
            ],
            "authors": [
                {
                    "name": "Sebastian Bergmann",
                    "email": "sebastian@phpunit.de"
                },
                {
                    "name": "Jeff Welch",
                    "email": "whatthejeff@gmail.com"
                },
                {
                    "name": "Volker Dusch",
                    "email": "github@wallbash.com"
                },
                {
                    "name": "Adam Harvey",
                    "email": "aharvey@php.net"
                },
                {
                    "name": "Bernhard Schussek",
                    "email": "bschussek@gmail.com"
                }
            ],
            "description": "Provides the functionality to export PHP variables for visualization",
            "homepage": "https://www.github.com/sebastianbergmann/exporter",
            "keywords": [
                "export",
                "exporter"
            ],
            "support": {
                "issues": "https://github.com/sebastianbergmann/exporter/issues",
                "source": "https://github.com/sebastianbergmann/exporter/tree/4.0.6"
            },
            "funding": [
                {
                    "url": "https://github.com/sebastianbergmann",
                    "type": "github"
                }
            ],
            "time": "2024-03-02T06:33:00+00:00"
        },
        {
            "name": "sebastian/global-state",
            "version": "5.0.8",
            "source": {
                "type": "git",
                "url": "https://github.com/sebastianbergmann/global-state.git",
                "reference": "b6781316bdcd28260904e7cc18ec983d0d2ef4f6"
            },
            "dist": {
                "type": "zip",
                "url": "https://api.github.com/repos/sebastianbergmann/global-state/zipball/b6781316bdcd28260904e7cc18ec983d0d2ef4f6",
                "reference": "b6781316bdcd28260904e7cc18ec983d0d2ef4f6",
                "shasum": ""
            },
            "require": {
                "php": ">=7.3",
                "sebastian/object-reflector": "^2.0",
                "sebastian/recursion-context": "^4.0"
            },
            "require-dev": {
                "ext-dom": "*",
                "phpunit/phpunit": "^9.3"
            },
            "suggest": {
                "ext-uopz": "*"
            },
            "type": "library",
            "extra": {
                "branch-alias": {
                    "dev-master": "5.0-dev"
                }
            },
            "autoload": {
                "classmap": [
                    "src/"
                ]
            },
            "notification-url": "https://packagist.org/downloads/",
            "license": [
                "BSD-3-Clause"
            ],
            "authors": [
                {
                    "name": "Sebastian Bergmann",
                    "email": "sebastian@phpunit.de"
                }
            ],
            "description": "Snapshotting of global state",
            "homepage": "http://www.github.com/sebastianbergmann/global-state",
            "keywords": [
                "global state"
            ],
            "support": {
                "issues": "https://github.com/sebastianbergmann/global-state/issues",
                "source": "https://github.com/sebastianbergmann/global-state/tree/5.0.8"
            },
            "funding": [
                {
                    "url": "https://github.com/sebastianbergmann",
                    "type": "github"
                },
                {
                    "url": "https://liberapay.com/sebastianbergmann",
                    "type": "liberapay"
                },
                {
                    "url": "https://thanks.dev/u/gh/sebastianbergmann",
                    "type": "thanks_dev"
                },
                {
                    "url": "https://tidelift.com/funding/github/packagist/sebastian/global-state",
                    "type": "tidelift"
                }
            ],
            "time": "2025-08-10T07:10:35+00:00"
        },
        {
            "name": "sebastian/lines-of-code",
            "version": "1.0.4",
            "source": {
                "type": "git",
                "url": "https://github.com/sebastianbergmann/lines-of-code.git",
                "reference": "e1e4a170560925c26d424b6a03aed157e7dcc5c5"
            },
            "dist": {
                "type": "zip",
                "url": "https://api.github.com/repos/sebastianbergmann/lines-of-code/zipball/e1e4a170560925c26d424b6a03aed157e7dcc5c5",
                "reference": "e1e4a170560925c26d424b6a03aed157e7dcc5c5",
                "shasum": ""
            },
            "require": {
                "nikic/php-parser": "^4.18 || ^5.0",
                "php": ">=7.3"
            },
            "require-dev": {
                "phpunit/phpunit": "^9.3"
            },
            "type": "library",
            "extra": {
                "branch-alias": {
                    "dev-master": "1.0-dev"
                }
            },
            "autoload": {
                "classmap": [
                    "src/"
                ]
            },
            "notification-url": "https://packagist.org/downloads/",
            "license": [
                "BSD-3-Clause"
            ],
            "authors": [
                {
                    "name": "Sebastian Bergmann",
                    "email": "sebastian@phpunit.de",
                    "role": "lead"
                }
            ],
            "description": "Library for counting the lines of code in PHP source code",
            "homepage": "https://github.com/sebastianbergmann/lines-of-code",
            "support": {
                "issues": "https://github.com/sebastianbergmann/lines-of-code/issues",
                "source": "https://github.com/sebastianbergmann/lines-of-code/tree/1.0.4"
            },
            "funding": [
                {
                    "url": "https://github.com/sebastianbergmann",
                    "type": "github"
                }
            ],
            "time": "2023-12-22T06:20:34+00:00"
        },
        {
            "name": "sebastian/object-enumerator",
            "version": "4.0.4",
            "source": {
                "type": "git",
                "url": "https://github.com/sebastianbergmann/object-enumerator.git",
                "reference": "5c9eeac41b290a3712d88851518825ad78f45c71"
            },
            "dist": {
                "type": "zip",
                "url": "https://api.github.com/repos/sebastianbergmann/object-enumerator/zipball/5c9eeac41b290a3712d88851518825ad78f45c71",
                "reference": "5c9eeac41b290a3712d88851518825ad78f45c71",
                "shasum": ""
            },
            "require": {
                "php": ">=7.3",
                "sebastian/object-reflector": "^2.0",
                "sebastian/recursion-context": "^4.0"
            },
            "require-dev": {
                "phpunit/phpunit": "^9.3"
            },
            "type": "library",
            "extra": {
                "branch-alias": {
                    "dev-master": "4.0-dev"
                }
            },
            "autoload": {
                "classmap": [
                    "src/"
                ]
            },
            "notification-url": "https://packagist.org/downloads/",
            "license": [
                "BSD-3-Clause"
            ],
            "authors": [
                {
                    "name": "Sebastian Bergmann",
                    "email": "sebastian@phpunit.de"
                }
            ],
            "description": "Traverses array structures and object graphs to enumerate all referenced objects",
            "homepage": "https://github.com/sebastianbergmann/object-enumerator/",
            "support": {
                "issues": "https://github.com/sebastianbergmann/object-enumerator/issues",
                "source": "https://github.com/sebastianbergmann/object-enumerator/tree/4.0.4"
            },
            "funding": [
                {
                    "url": "https://github.com/sebastianbergmann",
                    "type": "github"
                }
            ],
            "time": "2020-10-26T13:12:34+00:00"
        },
        {
            "name": "sebastian/object-reflector",
            "version": "2.0.4",
            "source": {
                "type": "git",
                "url": "https://github.com/sebastianbergmann/object-reflector.git",
                "reference": "b4f479ebdbf63ac605d183ece17d8d7fe49c15c7"
            },
            "dist": {
                "type": "zip",
                "url": "https://api.github.com/repos/sebastianbergmann/object-reflector/zipball/b4f479ebdbf63ac605d183ece17d8d7fe49c15c7",
                "reference": "b4f479ebdbf63ac605d183ece17d8d7fe49c15c7",
                "shasum": ""
            },
            "require": {
                "php": ">=7.3"
            },
            "require-dev": {
                "phpunit/phpunit": "^9.3"
            },
            "type": "library",
            "extra": {
                "branch-alias": {
                    "dev-master": "2.0-dev"
                }
            },
            "autoload": {
                "classmap": [
                    "src/"
                ]
            },
            "notification-url": "https://packagist.org/downloads/",
            "license": [
                "BSD-3-Clause"
            ],
            "authors": [
                {
                    "name": "Sebastian Bergmann",
                    "email": "sebastian@phpunit.de"
                }
            ],
            "description": "Allows reflection of object attributes, including inherited and non-public ones",
            "homepage": "https://github.com/sebastianbergmann/object-reflector/",
            "support": {
                "issues": "https://github.com/sebastianbergmann/object-reflector/issues",
                "source": "https://github.com/sebastianbergmann/object-reflector/tree/2.0.4"
            },
            "funding": [
                {
                    "url": "https://github.com/sebastianbergmann",
                    "type": "github"
                }
            ],
            "time": "2020-10-26T13:14:26+00:00"
        },
        {
            "name": "sebastian/recursion-context",
            "version": "4.0.6",
            "source": {
                "type": "git",
                "url": "https://github.com/sebastianbergmann/recursion-context.git",
                "reference": "539c6691e0623af6dc6f9c20384c120f963465a0"
            },
            "dist": {
                "type": "zip",
                "url": "https://api.github.com/repos/sebastianbergmann/recursion-context/zipball/539c6691e0623af6dc6f9c20384c120f963465a0",
                "reference": "539c6691e0623af6dc6f9c20384c120f963465a0",
                "shasum": ""
            },
            "require": {
                "php": ">=7.3"
            },
            "require-dev": {
                "phpunit/phpunit": "^9.3"
            },
            "type": "library",
            "extra": {
                "branch-alias": {
                    "dev-master": "4.0-dev"
                }
            },
            "autoload": {
                "classmap": [
                    "src/"
                ]
            },
            "notification-url": "https://packagist.org/downloads/",
            "license": [
                "BSD-3-Clause"
            ],
            "authors": [
                {
                    "name": "Sebastian Bergmann",
                    "email": "sebastian@phpunit.de"
                },
                {
                    "name": "Jeff Welch",
                    "email": "whatthejeff@gmail.com"
                },
                {
                    "name": "Adam Harvey",
                    "email": "aharvey@php.net"
                }
            ],
            "description": "Provides functionality to recursively process PHP variables",
            "homepage": "https://github.com/sebastianbergmann/recursion-context",
            "support": {
                "issues": "https://github.com/sebastianbergmann/recursion-context/issues",
                "source": "https://github.com/sebastianbergmann/recursion-context/tree/4.0.6"
            },
            "funding": [
                {
                    "url": "https://github.com/sebastianbergmann",
                    "type": "github"
                },
                {
                    "url": "https://liberapay.com/sebastianbergmann",
                    "type": "liberapay"
                },
                {
                    "url": "https://thanks.dev/u/gh/sebastianbergmann",
                    "type": "thanks_dev"
                },
                {
                    "url": "https://tidelift.com/funding/github/packagist/sebastian/recursion-context",
                    "type": "tidelift"
                }
            ],
            "time": "2025-08-10T06:57:39+00:00"
        },
        {
            "name": "sebastian/resource-operations",
            "version": "3.0.4",
            "source": {
                "type": "git",
                "url": "https://github.com/sebastianbergmann/resource-operations.git",
                "reference": "05d5692a7993ecccd56a03e40cd7e5b09b1d404e"
            },
            "dist": {
                "type": "zip",
                "url": "https://api.github.com/repos/sebastianbergmann/resource-operations/zipball/05d5692a7993ecccd56a03e40cd7e5b09b1d404e",
                "reference": "05d5692a7993ecccd56a03e40cd7e5b09b1d404e",
                "shasum": ""
            },
            "require": {
                "php": ">=7.3"
            },
            "require-dev": {
                "phpunit/phpunit": "^9.0"
            },
            "type": "library",
            "extra": {
                "branch-alias": {
                    "dev-main": "3.0-dev"
                }
            },
            "autoload": {
                "classmap": [
                    "src/"
                ]
            },
            "notification-url": "https://packagist.org/downloads/",
            "license": [
                "BSD-3-Clause"
            ],
            "authors": [
                {
                    "name": "Sebastian Bergmann",
                    "email": "sebastian@phpunit.de"
                }
            ],
            "description": "Provides a list of PHP built-in functions that operate on resources",
            "homepage": "https://www.github.com/sebastianbergmann/resource-operations",
            "support": {
                "source": "https://github.com/sebastianbergmann/resource-operations/tree/3.0.4"
            },
            "funding": [
                {
                    "url": "https://github.com/sebastianbergmann",
                    "type": "github"
                }
            ],
            "time": "2024-03-14T16:00:52+00:00"
        },
        {
            "name": "sebastian/type",
            "version": "3.2.1",
            "source": {
                "type": "git",
                "url": "https://github.com/sebastianbergmann/type.git",
                "reference": "75e2c2a32f5e0b3aef905b9ed0b179b953b3d7c7"
            },
            "dist": {
                "type": "zip",
                "url": "https://api.github.com/repos/sebastianbergmann/type/zipball/75e2c2a32f5e0b3aef905b9ed0b179b953b3d7c7",
                "reference": "75e2c2a32f5e0b3aef905b9ed0b179b953b3d7c7",
                "shasum": ""
            },
            "require": {
                "php": ">=7.3"
            },
            "require-dev": {
                "phpunit/phpunit": "^9.5"
            },
            "type": "library",
            "extra": {
                "branch-alias": {
                    "dev-master": "3.2-dev"
                }
            },
            "autoload": {
                "classmap": [
                    "src/"
                ]
            },
            "notification-url": "https://packagist.org/downloads/",
            "license": [
                "BSD-3-Clause"
            ],
            "authors": [
                {
                    "name": "Sebastian Bergmann",
                    "email": "sebastian@phpunit.de",
                    "role": "lead"
                }
            ],
            "description": "Collection of value objects that represent the types of the PHP type system",
            "homepage": "https://github.com/sebastianbergmann/type",
            "support": {
                "issues": "https://github.com/sebastianbergmann/type/issues",
                "source": "https://github.com/sebastianbergmann/type/tree/3.2.1"
            },
            "funding": [
                {
                    "url": "https://github.com/sebastianbergmann",
                    "type": "github"
                }
            ],
            "time": "2023-02-03T06:13:03+00:00"
        },
        {
            "name": "sebastian/version",
            "version": "3.0.2",
            "source": {
                "type": "git",
                "url": "https://github.com/sebastianbergmann/version.git",
                "reference": "c6c1022351a901512170118436c764e473f6de8c"
            },
            "dist": {
                "type": "zip",
                "url": "https://api.github.com/repos/sebastianbergmann/version/zipball/c6c1022351a901512170118436c764e473f6de8c",
                "reference": "c6c1022351a901512170118436c764e473f6de8c",
                "shasum": ""
            },
            "require": {
                "php": ">=7.3"
            },
            "type": "library",
            "extra": {
                "branch-alias": {
                    "dev-master": "3.0-dev"
                }
            },
            "autoload": {
                "classmap": [
                    "src/"
                ]
            },
            "notification-url": "https://packagist.org/downloads/",
            "license": [
                "BSD-3-Clause"
            ],
            "authors": [
                {
                    "name": "Sebastian Bergmann",
                    "email": "sebastian@phpunit.de",
                    "role": "lead"
                }
            ],
            "description": "Library that helps with managing the version number of Git-hosted PHP projects",
            "homepage": "https://github.com/sebastianbergmann/version",
            "support": {
                "issues": "https://github.com/sebastianbergmann/version/issues",
                "source": "https://github.com/sebastianbergmann/version/tree/3.0.2"
            },
            "funding": [
                {
                    "url": "https://github.com/sebastianbergmann",
                    "type": "github"
                }
            ],
            "time": "2020-09-28T06:39:44+00:00"
        },
        {
            "name": "squizlabs/php_codesniffer",
            "version": "3.13.2",
            "source": {
                "type": "git",
                "url": "https://github.com/PHPCSStandards/PHP_CodeSniffer.git",
                "reference": "5b5e3821314f947dd040c70f7992a64eac89025c"
            },
            "dist": {
                "type": "zip",
                "url": "https://api.github.com/repos/PHPCSStandards/PHP_CodeSniffer/zipball/5b5e3821314f947dd040c70f7992a64eac89025c",
                "reference": "5b5e3821314f947dd040c70f7992a64eac89025c",
                "shasum": ""
            },
            "require": {
                "ext-simplexml": "*",
                "ext-tokenizer": "*",
                "ext-xmlwriter": "*",
                "php": ">=5.4.0"
            },
            "require-dev": {
                "phpunit/phpunit": "^4.0 || ^5.0 || ^6.0 || ^7.0 || ^8.0 || ^9.3.4"
            },
            "bin": [
                "bin/phpcbf",
                "bin/phpcs"
            ],
            "type": "library",
            "extra": {
                "branch-alias": {
                    "dev-master": "3.x-dev"
                }
            },
            "notification-url": "https://packagist.org/downloads/",
            "license": [
                "BSD-3-Clause"
            ],
            "authors": [
                {
                    "name": "Greg Sherwood",
                    "role": "Former lead"
                },
                {
                    "name": "Juliette Reinders Folmer",
                    "role": "Current lead"
                },
                {
                    "name": "Contributors",
                    "homepage": "https://github.com/PHPCSStandards/PHP_CodeSniffer/graphs/contributors"
                }
            ],
            "description": "PHP_CodeSniffer tokenizes PHP, JavaScript and CSS files and detects violations of a defined set of coding standards.",
            "homepage": "https://github.com/PHPCSStandards/PHP_CodeSniffer",
            "keywords": [
                "phpcs",
                "standards",
                "static analysis"
            ],
            "support": {
                "issues": "https://github.com/PHPCSStandards/PHP_CodeSniffer/issues",
                "security": "https://github.com/PHPCSStandards/PHP_CodeSniffer/security/policy",
                "source": "https://github.com/PHPCSStandards/PHP_CodeSniffer",
                "wiki": "https://github.com/PHPCSStandards/PHP_CodeSniffer/wiki"
            },
            "funding": [
                {
                    "url": "https://github.com/PHPCSStandards",
                    "type": "github"
                },
                {
                    "url": "https://github.com/jrfnl",
                    "type": "github"
                },
                {
                    "url": "https://opencollective.com/php_codesniffer",
                    "type": "open_collective"
                },
                {
                    "url": "https://thanks.dev/u/gh/phpcsstandards",
                    "type": "thanks_dev"
                }
            ],
            "time": "2025-06-17T22:17:01+00:00"
        },
        {
            "name": "symfony/dependency-injection",
            "version": "v6.4.25",
            "source": {
                "type": "git",
                "url": "https://github.com/symfony/dependency-injection.git",
                "reference": "900da8a42eceeb4a13a0ec34caa7db49328daff3"
            },
            "dist": {
                "type": "zip",
                "url": "https://api.github.com/repos/symfony/dependency-injection/zipball/900da8a42eceeb4a13a0ec34caa7db49328daff3",
                "reference": "900da8a42eceeb4a13a0ec34caa7db49328daff3",
                "shasum": ""
            },
            "require": {
                "php": ">=8.1",
                "psr/container": "^1.1|^2.0",
                "symfony/deprecation-contracts": "^2.5|^3",
                "symfony/service-contracts": "^2.5|^3.0",
                "symfony/var-exporter": "^6.4.20|^7.2.5"
            },
            "conflict": {
                "ext-psr": "<1.1|>=2",
                "symfony/config": "<6.1",
                "symfony/finder": "<5.4",
                "symfony/proxy-manager-bridge": "<6.3",
                "symfony/yaml": "<5.4"
            },
            "provide": {
                "psr/container-implementation": "1.1|2.0",
                "symfony/service-implementation": "1.1|2.0|3.0"
            },
            "require-dev": {
                "symfony/config": "^6.1|^7.0",
                "symfony/expression-language": "^5.4|^6.0|^7.0",
                "symfony/yaml": "^5.4|^6.0|^7.0"
            },
            "type": "library",
            "autoload": {
                "psr-4": {
                    "Symfony\\Component\\DependencyInjection\\": ""
                },
                "exclude-from-classmap": [
                    "/Tests/"
                ]
            },
            "notification-url": "https://packagist.org/downloads/",
            "license": [
                "MIT"
            ],
            "authors": [
                {
                    "name": "Fabien Potencier",
                    "email": "fabien@symfony.com"
                },
                {
                    "name": "Symfony Community",
                    "homepage": "https://symfony.com/contributors"
                }
            ],
            "description": "Allows you to standardize and centralize the way objects are constructed in your application",
            "homepage": "https://symfony.com",
            "support": {
                "source": "https://github.com/symfony/dependency-injection/tree/v6.4.25"
            },
            "funding": [
                {
                    "url": "https://symfony.com/sponsor",
                    "type": "custom"
                },
                {
                    "url": "https://github.com/fabpot",
                    "type": "github"
                },
                {
                    "url": "https://github.com/nicolas-grekas",
                    "type": "github"
                },
                {
                    "url": "https://tidelift.com/funding/github/packagist/symfony/symfony",
                    "type": "tidelift"
                }
            ],
            "time": "2025-08-13T09:41:44+00:00"
        },
        {
            "name": "symfony/event-dispatcher",
            "version": "v6.4.25",
            "source": {
                "type": "git",
                "url": "https://github.com/symfony/event-dispatcher.git",
                "reference": "b0cf3162020603587363f0551cd3be43958611ff"
            },
            "dist": {
                "type": "zip",
                "url": "https://api.github.com/repos/symfony/event-dispatcher/zipball/b0cf3162020603587363f0551cd3be43958611ff",
                "reference": "b0cf3162020603587363f0551cd3be43958611ff",
                "shasum": ""
            },
            "require": {
                "php": ">=8.1",
                "symfony/event-dispatcher-contracts": "^2.5|^3"
            },
            "conflict": {
                "symfony/dependency-injection": "<5.4",
                "symfony/service-contracts": "<2.5"
            },
            "provide": {
                "psr/event-dispatcher-implementation": "1.0",
                "symfony/event-dispatcher-implementation": "2.0|3.0"
            },
            "require-dev": {
                "psr/log": "^1|^2|^3",
                "symfony/config": "^5.4|^6.0|^7.0",
                "symfony/dependency-injection": "^5.4|^6.0|^7.0",
                "symfony/error-handler": "^5.4|^6.0|^7.0",
                "symfony/expression-language": "^5.4|^6.0|^7.0",
                "symfony/http-foundation": "^5.4|^6.0|^7.0",
                "symfony/service-contracts": "^2.5|^3",
                "symfony/stopwatch": "^5.4|^6.0|^7.0"
            },
            "type": "library",
            "autoload": {
                "psr-4": {
                    "Symfony\\Component\\EventDispatcher\\": ""
                },
                "exclude-from-classmap": [
                    "/Tests/"
                ]
            },
            "notification-url": "https://packagist.org/downloads/",
            "license": [
                "MIT"
            ],
            "authors": [
                {
                    "name": "Fabien Potencier",
                    "email": "fabien@symfony.com"
                },
                {
                    "name": "Symfony Community",
                    "homepage": "https://symfony.com/contributors"
                }
            ],
            "description": "Provides tools that allow your application components to communicate with each other by dispatching events and listening to them",
            "homepage": "https://symfony.com",
            "support": {
                "source": "https://github.com/symfony/event-dispatcher/tree/v6.4.25"
            },
            "funding": [
                {
                    "url": "https://symfony.com/sponsor",
                    "type": "custom"
                },
                {
                    "url": "https://github.com/fabpot",
                    "type": "github"
                },
                {
                    "url": "https://github.com/nicolas-grekas",
                    "type": "github"
                },
                {
                    "url": "https://tidelift.com/funding/github/packagist/symfony/symfony",
                    "type": "tidelift"
                }
            ],
            "time": "2025-08-13T09:41:44+00:00"
        },
        {
            "name": "symfony/event-dispatcher-contracts",
            "version": "v3.6.0",
            "source": {
                "type": "git",
                "url": "https://github.com/symfony/event-dispatcher-contracts.git",
                "reference": "59eb412e93815df44f05f342958efa9f46b1e586"
            },
            "dist": {
                "type": "zip",
                "url": "https://api.github.com/repos/symfony/event-dispatcher-contracts/zipball/59eb412e93815df44f05f342958efa9f46b1e586",
                "reference": "59eb412e93815df44f05f342958efa9f46b1e586",
                "shasum": ""
            },
            "require": {
                "php": ">=8.1",
                "psr/event-dispatcher": "^1"
            },
            "type": "library",
            "extra": {
                "thanks": {
                    "url": "https://github.com/symfony/contracts",
                    "name": "symfony/contracts"
                },
                "branch-alias": {
                    "dev-main": "3.6-dev"
                }
            },
            "autoload": {
                "psr-4": {
                    "Symfony\\Contracts\\EventDispatcher\\": ""
                }
            },
            "notification-url": "https://packagist.org/downloads/",
            "license": [
                "MIT"
            ],
            "authors": [
                {
                    "name": "Nicolas Grekas",
                    "email": "p@tchwork.com"
                },
                {
                    "name": "Symfony Community",
                    "homepage": "https://symfony.com/contributors"
                }
            ],
            "description": "Generic abstractions related to dispatching event",
            "homepage": "https://symfony.com",
            "keywords": [
                "abstractions",
                "contracts",
                "decoupling",
                "interfaces",
                "interoperability",
                "standards"
            ],
            "support": {
                "source": "https://github.com/symfony/event-dispatcher-contracts/tree/v3.6.0"
            },
            "funding": [
                {
                    "url": "https://symfony.com/sponsor",
                    "type": "custom"
                },
                {
                    "url": "https://github.com/fabpot",
                    "type": "github"
                },
                {
                    "url": "https://tidelift.com/funding/github/packagist/symfony/symfony",
                    "type": "tidelift"
                }
            ],
            "time": "2024-09-25T14:21:43+00:00"
        },
        {
            "name": "symfony/options-resolver",
            "version": "v6.4.25",
            "source": {
                "type": "git",
                "url": "https://github.com/symfony/options-resolver.git",
                "reference": "d28e7e2db8a73e9511df892d36445f61314bbebe"
            },
            "dist": {
                "type": "zip",
                "url": "https://api.github.com/repos/symfony/options-resolver/zipball/d28e7e2db8a73e9511df892d36445f61314bbebe",
                "reference": "d28e7e2db8a73e9511df892d36445f61314bbebe",
                "shasum": ""
            },
            "require": {
                "php": ">=8.1",
                "symfony/deprecation-contracts": "^2.5|^3"
            },
            "type": "library",
            "autoload": {
                "psr-4": {
                    "Symfony\\Component\\OptionsResolver\\": ""
                },
                "exclude-from-classmap": [
                    "/Tests/"
                ]
            },
            "notification-url": "https://packagist.org/downloads/",
            "license": [
                "MIT"
            ],
            "authors": [
                {
                    "name": "Fabien Potencier",
                    "email": "fabien@symfony.com"
                },
                {
                    "name": "Symfony Community",
                    "homepage": "https://symfony.com/contributors"
                }
            ],
            "description": "Provides an improved replacement for the array_replace PHP function",
            "homepage": "https://symfony.com",
            "keywords": [
                "config",
                "configuration",
                "options"
            ],
            "support": {
                "source": "https://github.com/symfony/options-resolver/tree/v6.4.25"
            },
            "funding": [
                {
                    "url": "https://symfony.com/sponsor",
                    "type": "custom"
                },
                {
                    "url": "https://github.com/fabpot",
                    "type": "github"
                },
                {
                    "url": "https://github.com/nicolas-grekas",
                    "type": "github"
                },
                {
                    "url": "https://tidelift.com/funding/github/packagist/symfony/symfony",
                    "type": "tidelift"
                }
            ],
            "time": "2025-08-04T17:06:28+00:00"
        },
        {
            "name": "symfony/polyfill-php80",
            "version": "v1.33.0",
            "source": {
                "type": "git",
                "url": "https://github.com/symfony/polyfill-php80.git",
                "reference": "0cc9dd0f17f61d8131e7df6b84bd344899fe2608"
            },
            "dist": {
                "type": "zip",
                "url": "https://api.github.com/repos/symfony/polyfill-php80/zipball/0cc9dd0f17f61d8131e7df6b84bd344899fe2608",
                "reference": "0cc9dd0f17f61d8131e7df6b84bd344899fe2608",
                "shasum": ""
            },
            "require": {
                "php": ">=7.2"
            },
            "type": "library",
            "extra": {
                "thanks": {
                    "url": "https://github.com/symfony/polyfill",
                    "name": "symfony/polyfill"
                }
            },
            "autoload": {
                "files": [
                    "bootstrap.php"
                ],
                "psr-4": {
                    "Symfony\\Polyfill\\Php80\\": ""
                },
                "classmap": [
                    "Resources/stubs"
                ]
            },
            "notification-url": "https://packagist.org/downloads/",
            "license": [
                "MIT"
            ],
            "authors": [
                {
                    "name": "Ion Bazan",
                    "email": "ion.bazan@gmail.com"
                },
                {
                    "name": "Nicolas Grekas",
                    "email": "p@tchwork.com"
                },
                {
                    "name": "Symfony Community",
                    "homepage": "https://symfony.com/contributors"
                }
            ],
            "description": "Symfony polyfill backporting some PHP 8.0+ features to lower PHP versions",
            "homepage": "https://symfony.com",
            "keywords": [
                "compatibility",
                "polyfill",
                "portable",
                "shim"
            ],
            "support": {
                "source": "https://github.com/symfony/polyfill-php80/tree/v1.33.0"
            },
            "funding": [
                {
                    "url": "https://symfony.com/sponsor",
                    "type": "custom"
                },
                {
                    "url": "https://github.com/fabpot",
                    "type": "github"
                },
                {
                    "url": "https://github.com/nicolas-grekas",
                    "type": "github"
                },
                {
                    "url": "https://tidelift.com/funding/github/packagist/symfony/symfony",
                    "type": "tidelift"
                }
            ],
            "time": "2025-01-02T08:10:11+00:00"
        },
        {
            "name": "symfony/polyfill-php81",
            "version": "v1.33.0",
            "source": {
                "type": "git",
                "url": "https://github.com/symfony/polyfill-php81.git",
                "reference": "4a4cfc2d253c21a5ad0e53071df248ed48c6ce5c"
            },
            "dist": {
                "type": "zip",
                "url": "https://api.github.com/repos/symfony/polyfill-php81/zipball/4a4cfc2d253c21a5ad0e53071df248ed48c6ce5c",
                "reference": "4a4cfc2d253c21a5ad0e53071df248ed48c6ce5c",
                "shasum": ""
            },
            "require": {
                "php": ">=7.2"
            },
            "type": "library",
            "extra": {
                "thanks": {
                    "url": "https://github.com/symfony/polyfill",
                    "name": "symfony/polyfill"
                }
            },
            "autoload": {
                "files": [
                    "bootstrap.php"
                ],
                "psr-4": {
                    "Symfony\\Polyfill\\Php81\\": ""
                },
                "classmap": [
                    "Resources/stubs"
                ]
            },
            "notification-url": "https://packagist.org/downloads/",
            "license": [
                "MIT"
            ],
            "authors": [
                {
                    "name": "Nicolas Grekas",
                    "email": "p@tchwork.com"
                },
                {
                    "name": "Symfony Community",
                    "homepage": "https://symfony.com/contributors"
                }
            ],
            "description": "Symfony polyfill backporting some PHP 8.1+ features to lower PHP versions",
            "homepage": "https://symfony.com",
            "keywords": [
                "compatibility",
                "polyfill",
                "portable",
                "shim"
            ],
            "support": {
                "source": "https://github.com/symfony/polyfill-php81/tree/v1.33.0"
            },
            "funding": [
                {
                    "url": "https://symfony.com/sponsor",
                    "type": "custom"
                },
                {
                    "url": "https://github.com/fabpot",
                    "type": "github"
                },
                {
                    "url": "https://github.com/nicolas-grekas",
                    "type": "github"
                },
                {
                    "url": "https://tidelift.com/funding/github/packagist/symfony/symfony",
                    "type": "tidelift"
                }
            ],
            "time": "2024-09-09T11:45:10+00:00"
        },
        {
            "name": "symfony/stopwatch",
            "version": "v6.4.24",
            "source": {
                "type": "git",
                "url": "https://github.com/symfony/stopwatch.git",
                "reference": "b67e94e06a05d9572c2fa354483b3e13e3cb1898"
            },
            "dist": {
                "type": "zip",
                "url": "https://api.github.com/repos/symfony/stopwatch/zipball/b67e94e06a05d9572c2fa354483b3e13e3cb1898",
                "reference": "b67e94e06a05d9572c2fa354483b3e13e3cb1898",
                "shasum": ""
            },
            "require": {
                "php": ">=8.1",
                "symfony/service-contracts": "^2.5|^3"
            },
            "type": "library",
            "autoload": {
                "psr-4": {
                    "Symfony\\Component\\Stopwatch\\": ""
                },
                "exclude-from-classmap": [
                    "/Tests/"
                ]
            },
            "notification-url": "https://packagist.org/downloads/",
            "license": [
                "MIT"
            ],
            "authors": [
                {
                    "name": "Fabien Potencier",
                    "email": "fabien@symfony.com"
                },
                {
                    "name": "Symfony Community",
                    "homepage": "https://symfony.com/contributors"
                }
            ],
            "description": "Provides a way to profile code",
            "homepage": "https://symfony.com",
            "support": {
                "source": "https://github.com/symfony/stopwatch/tree/v6.4.24"
            },
            "funding": [
                {
                    "url": "https://symfony.com/sponsor",
                    "type": "custom"
                },
                {
                    "url": "https://github.com/fabpot",
                    "type": "github"
                },
                {
                    "url": "https://github.com/nicolas-grekas",
                    "type": "github"
                },
                {
                    "url": "https://tidelift.com/funding/github/packagist/symfony/symfony",
                    "type": "tidelift"
                }
            ],
            "time": "2025-07-10T08:14:14+00:00"
        },
        {
            "name": "theseer/tokenizer",
            "version": "1.2.3",
            "source": {
                "type": "git",
                "url": "https://github.com/theseer/tokenizer.git",
                "reference": "737eda637ed5e28c3413cb1ebe8bb52cbf1ca7a2"
            },
            "dist": {
                "type": "zip",
                "url": "https://api.github.com/repos/theseer/tokenizer/zipball/737eda637ed5e28c3413cb1ebe8bb52cbf1ca7a2",
                "reference": "737eda637ed5e28c3413cb1ebe8bb52cbf1ca7a2",
                "shasum": ""
            },
            "require": {
                "ext-dom": "*",
                "ext-tokenizer": "*",
                "ext-xmlwriter": "*",
                "php": "^7.2 || ^8.0"
            },
            "type": "library",
            "autoload": {
                "classmap": [
                    "src/"
                ]
            },
            "notification-url": "https://packagist.org/downloads/",
            "license": [
                "BSD-3-Clause"
            ],
            "authors": [
                {
                    "name": "Arne Blankerts",
                    "email": "arne@blankerts.de",
                    "role": "Developer"
                }
            ],
            "description": "A small library for converting tokenized PHP source code into XML and potentially other formats",
            "support": {
                "issues": "https://github.com/theseer/tokenizer/issues",
                "source": "https://github.com/theseer/tokenizer/tree/1.2.3"
            },
            "funding": [
                {
                    "url": "https://github.com/theseer",
                    "type": "github"
                }
            ],
            "time": "2024-03-03T12:36:25+00:00"
        }
    ],
    "aliases": [],
    "minimum-stability": "dev",
    "stability-flags": {},
    "prefer-stable": true,
    "prefer-lowest": false,
    "platform": {
        "php": "^8.1||^8.2||^8.3||^8.4",
        "ext-fileinfo": "*",
        "ext-gd": "*",
        "ext-mbstring": "*"
    },
    "platform-dev": {},
    "platform-overrides": {
        "php": "8.1.32"
    },
    "plugin-api-version": "2.6.0"
}<|MERGE_RESOLUTION|>--- conflicted
+++ resolved
@@ -4,11 +4,7 @@
         "Read more about it at https://getcomposer.org/doc/01-basic-usage.md#installing-dependencies",
         "This file is @generated automatically"
     ],
-<<<<<<< HEAD
     "content-hash": "e7de39d97ec8b9c2db3be7aecdae027d",
-=======
-    "content-hash": "426abc751976db888fb6c16e8581e5cd",
->>>>>>> fda1a14a
     "packages": [
         {
             "name": "benjaminhoegh/parsedown-toc",
