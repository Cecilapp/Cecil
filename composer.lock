--- conflicted
+++ resolved
@@ -4,11 +4,7 @@
         "Read more about it at https://getcomposer.org/doc/01-basic-usage.md#installing-dependencies",
         "This file is @generated automatically"
     ],
-<<<<<<< HEAD
-    "content-hash": "e3466757763a6398f7638710d7080bed",
-=======
     "content-hash": "0388bfc66b2643a1b74b61ee3e5f016b",
->>>>>>> 4dbe191f
     "packages": [
         {
             "name": "benjaminhoegh/parsedown-toc",
@@ -1449,18 +1445,6 @@
         },
         {
             "name": "symfony/css-selector",
-<<<<<<< HEAD
-            "version": "v4.4.37",
-            "source": {
-                "type": "git",
-                "url": "https://github.com/symfony/css-selector.git",
-                "reference": "0628e6c6d7c92f1a7bae543959bdc17347be2436"
-            },
-            "dist": {
-                "type": "zip",
-                "url": "https://api.github.com/repos/symfony/css-selector/zipball/0628e6c6d7c92f1a7bae543959bdc17347be2436",
-                "reference": "0628e6c6d7c92f1a7bae543959bdc17347be2436",
-=======
             "version": "v5.4.2",
             "source": {
                 "type": "git",
@@ -1471,7 +1455,6 @@
                 "type": "zip",
                 "url": "https://api.github.com/repos/symfony/css-selector/zipball/cfcbee910e159df402603502fe387e8b677c22fd",
                 "reference": "cfcbee910e159df402603502fe387e8b677c22fd",
->>>>>>> 4dbe191f
                 "shasum": ""
             },
             "require": {
@@ -1508,11 +1491,7 @@
             "description": "Converts CSS selectors to XPath expressions",
             "homepage": "https://symfony.com",
             "support": {
-<<<<<<< HEAD
-                "source": "https://github.com/symfony/css-selector/tree/v4.4.37"
-=======
                 "source": "https://github.com/symfony/css-selector/tree/v5.4.2"
->>>>>>> 4dbe191f
             },
             "funding": [
                 {
@@ -1528,9 +1507,6 @@
                     "type": "tidelift"
                 }
             ],
-<<<<<<< HEAD
-            "time": "2022-01-02T09:41:36+00:00"
-=======
             "time": "2021-12-16T21:58:21+00:00"
         },
         {
@@ -1599,7 +1575,6 @@
                 }
             ],
             "time": "2021-07-12T14:48:14+00:00"
->>>>>>> 4dbe191f
         },
         {
             "name": "symfony/filesystem",
@@ -1728,18 +1703,6 @@
         },
         {
             "name": "symfony/inflector",
-<<<<<<< HEAD
-            "version": "v4.4.37",
-            "source": {
-                "type": "git",
-                "url": "https://github.com/symfony/inflector.git",
-                "reference": "e5e4c618a40e562d51757b54305bd113df59c29f"
-            },
-            "dist": {
-                "type": "zip",
-                "url": "https://api.github.com/repos/symfony/inflector/zipball/e5e4c618a40e562d51757b54305bd113df59c29f",
-                "reference": "e5e4c618a40e562d51757b54305bd113df59c29f",
-=======
             "version": "v5.4.0",
             "source": {
                 "type": "git",
@@ -1750,7 +1713,6 @@
                 "type": "zip",
                 "url": "https://api.github.com/repos/symfony/inflector/zipball/994f78cae91007021142b1e5df87fb297fe9f8d8",
                 "reference": "994f78cae91007021142b1e5df87fb297fe9f8d8",
->>>>>>> 4dbe191f
                 "shasum": ""
             },
             "require": {
@@ -1793,11 +1755,7 @@
                 "words"
             ],
             "support": {
-<<<<<<< HEAD
-                "source": "https://github.com/symfony/inflector/tree/v4.4.37"
-=======
                 "source": "https://github.com/symfony/inflector/tree/v5.4.0"
->>>>>>> 4dbe191f
             },
             "funding": [
                 {
@@ -1813,13 +1771,8 @@
                     "type": "tidelift"
                 }
             ],
-<<<<<<< HEAD
-            "abandoned": "EnglishInflector from the String component",
-            "time": "2022-01-02T09:41:36+00:00"
-=======
             "abandoned": "use `EnglishInflector` from the String component instead",
             "time": "2021-11-23T10:19:22+00:00"
->>>>>>> 4dbe191f
         },
         {
             "name": "symfony/polyfill-ctype",
@@ -1904,19 +1857,6 @@
             "time": "2021-10-20T20:35:02+00:00"
         },
         {
-<<<<<<< HEAD
-            "name": "symfony/polyfill-mbstring",
-            "version": "v1.24.0",
-            "source": {
-                "type": "git",
-                "url": "https://github.com/symfony/polyfill-mbstring.git",
-                "reference": "0abb51d2f102e00a4eefcf46ba7fec406d245825"
-            },
-            "dist": {
-                "type": "zip",
-                "url": "https://api.github.com/repos/symfony/polyfill-mbstring/zipball/0abb51d2f102e00a4eefcf46ba7fec406d245825",
-                "reference": "0abb51d2f102e00a4eefcf46ba7fec406d245825",
-=======
             "name": "symfony/polyfill-intl-grapheme",
             "version": "v1.23.1",
             "source": {
@@ -1928,7 +1868,6 @@
                 "type": "zip",
                 "url": "https://api.github.com/repos/symfony/polyfill-intl-grapheme/zipball/16880ba9c5ebe3642d1995ab866db29270b36535",
                 "reference": "16880ba9c5ebe3642d1995ab866db29270b36535",
->>>>>>> 4dbe191f
                 "shasum": ""
             },
             "require": {
@@ -1983,8 +1922,7 @@
                 "shim"
             ],
             "support": {
-<<<<<<< HEAD
-                "source": "https://github.com/symfony/polyfill-mbstring/tree/v1.24.0"
+                "source": "https://github.com/symfony/polyfill-intl-grapheme/tree/v1.23.1"
             },
             "funding": [
                 {
@@ -2000,101 +1938,9 @@
                     "type": "tidelift"
                 }
             ],
-            "time": "2021-11-30T18:21:41+00:00"
-        },
-        {
-            "name": "symfony/polyfill-php72",
-            "version": "v1.24.0",
-            "source": {
-                "type": "git",
-                "url": "https://github.com/symfony/polyfill-php72.git",
-                "reference": "9a142215a36a3888e30d0a9eeea9766764e96976"
-            },
-            "dist": {
-                "type": "zip",
-                "url": "https://api.github.com/repos/symfony/polyfill-php72/zipball/9a142215a36a3888e30d0a9eeea9766764e96976",
-                "reference": "9a142215a36a3888e30d0a9eeea9766764e96976",
-                "shasum": ""
-            },
-            "require": {
-                "php": ">=7.1"
-            },
-            "type": "library",
-            "extra": {
-                "branch-alias": {
-                    "dev-main": "1.23-dev"
-                },
-                "thanks": {
-                    "name": "symfony/polyfill",
-                    "url": "https://github.com/symfony/polyfill"
-                }
-            },
-            "autoload": {
-                "psr-4": {
-                    "Symfony\\Polyfill\\Php72\\": ""
-                },
-                "files": [
-                    "bootstrap.php"
-                ]
-            },
-            "notification-url": "https://packagist.org/downloads/",
-            "license": [
-                "MIT"
-            ],
-            "authors": [
-                {
-                    "name": "Nicolas Grekas",
-                    "email": "p@tchwork.com"
-                },
-                {
-                    "name": "Symfony Community",
-                    "homepage": "https://symfony.com/contributors"
-                }
-            ],
-            "description": "Symfony polyfill backporting some PHP 7.2+ features to lower PHP versions",
-            "homepage": "https://symfony.com",
-            "keywords": [
-                "compatibility",
-                "polyfill",
-                "portable",
-                "shim"
-            ],
-            "support": {
-                "source": "https://github.com/symfony/polyfill-php72/tree/v1.24.0"
-=======
-                "source": "https://github.com/symfony/polyfill-intl-grapheme/tree/v1.23.1"
->>>>>>> 4dbe191f
-            },
-            "funding": [
-                {
-                    "url": "https://symfony.com/sponsor",
-                    "type": "custom"
-                },
-                {
-                    "url": "https://github.com/fabpot",
-                    "type": "github"
-                },
-                {
-                    "url": "https://tidelift.com/funding/github/packagist/symfony/symfony",
-                    "type": "tidelift"
-                }
-            ],
             "time": "2021-05-27T09:17:38+00:00"
         },
         {
-<<<<<<< HEAD
-            "name": "symfony/polyfill-php73",
-            "version": "v1.24.0",
-            "source": {
-                "type": "git",
-                "url": "https://github.com/symfony/polyfill-php73.git",
-                "reference": "cc5db0e22b3cb4111010e48785a97f670b350ca5"
-            },
-            "dist": {
-                "type": "zip",
-                "url": "https://api.github.com/repos/symfony/polyfill-php73/zipball/cc5db0e22b3cb4111010e48785a97f670b350ca5",
-                "reference": "cc5db0e22b3cb4111010e48785a97f670b350ca5",
-=======
             "name": "symfony/polyfill-intl-normalizer",
             "version": "v1.23.0",
             "source": {
@@ -2106,7 +1952,6 @@
                 "type": "zip",
                 "url": "https://api.github.com/repos/symfony/polyfill-intl-normalizer/zipball/8590a5f561694770bdcd3f9b5c69dde6945028e8",
                 "reference": "8590a5f561694770bdcd3f9b5c69dde6945028e8",
->>>>>>> 4dbe191f
                 "shasum": ""
             },
             "require": {
@@ -2161,11 +2006,7 @@
                 "shim"
             ],
             "support": {
-<<<<<<< HEAD
-                "source": "https://github.com/symfony/polyfill-php73/tree/v1.24.0"
-=======
                 "source": "https://github.com/symfony/polyfill-intl-normalizer/tree/v1.23.0"
->>>>>>> 4dbe191f
             },
             "funding": [
                 {
@@ -2184,19 +2025,6 @@
             "time": "2021-06-05T21:20:04+00:00"
         },
         {
-<<<<<<< HEAD
-            "name": "symfony/polyfill-php80",
-            "version": "v1.24.0",
-            "source": {
-                "type": "git",
-                "url": "https://github.com/symfony/polyfill-php80.git",
-                "reference": "57b712b08eddb97c762a8caa32c84e037892d2e9"
-            },
-            "dist": {
-                "type": "zip",
-                "url": "https://api.github.com/repos/symfony/polyfill-php80/zipball/57b712b08eddb97c762a8caa32c84e037892d2e9",
-                "reference": "57b712b08eddb97c762a8caa32c84e037892d2e9",
-=======
             "name": "symfony/polyfill-mbstring",
             "version": "v1.23.1",
             "source": {
@@ -2208,7 +2036,6 @@
                 "type": "zip",
                 "url": "https://api.github.com/repos/symfony/polyfill-mbstring/zipball/9174a3d80210dca8daa7f31fec659150bbeabfc6",
                 "reference": "9174a3d80210dca8daa7f31fec659150bbeabfc6",
->>>>>>> 4dbe191f
                 "shasum": ""
             },
             "require": {
@@ -2259,11 +2086,7 @@
                 "shim"
             ],
             "support": {
-<<<<<<< HEAD
-                "source": "https://github.com/symfony/polyfill-php80/tree/v1.24.0"
-=======
                 "source": "https://github.com/symfony/polyfill-mbstring/tree/v1.23.1"
->>>>>>> 4dbe191f
             },
             "funding": [
                 {
@@ -2279,22 +2102,6 @@
                     "type": "tidelift"
                 }
             ],
-<<<<<<< HEAD
-            "time": "2021-09-13T13:58:33+00:00"
-        },
-        {
-            "name": "symfony/process",
-            "version": "v4.4.37",
-            "source": {
-                "type": "git",
-                "url": "https://github.com/symfony/process.git",
-                "reference": "b2d924e5a4cb284f293d5092b1dbf0d364cb8b67"
-            },
-            "dist": {
-                "type": "zip",
-                "url": "https://api.github.com/repos/symfony/process/zipball/b2d924e5a4cb284f293d5092b1dbf0d364cb8b67",
-                "reference": "b2d924e5a4cb284f293d5092b1dbf0d364cb8b67",
-=======
             "time": "2021-05-27T12:26:48+00:00"
         },
         {
@@ -2309,7 +2116,6 @@
                 "type": "zip",
                 "url": "https://api.github.com/repos/symfony/polyfill-php73/zipball/fba8933c384d6476ab14fb7b8526e5287ca7e010",
                 "reference": "fba8933c384d6476ab14fb7b8526e5287ca7e010",
->>>>>>> 4dbe191f
                 "shasum": ""
             },
             "require": {
@@ -2359,11 +2165,7 @@
                 "shim"
             ],
             "support": {
-<<<<<<< HEAD
-                "source": "https://github.com/symfony/process/tree/v4.4.37"
-=======
                 "source": "https://github.com/symfony/polyfill-php73/tree/v1.23.0"
->>>>>>> 4dbe191f
             },
             "funding": [
                 {
@@ -2379,17 +2181,6 @@
                     "type": "tidelift"
                 }
             ],
-<<<<<<< HEAD
-            "time": "2022-01-27T17:14:04+00:00"
-        },
-        {
-            "name": "symfony/property-access",
-            "version": "v4.4.37",
-            "source": {
-                "type": "git",
-                "url": "https://github.com/symfony/property-access.git",
-                "reference": "28466f1248cdaa357c73cc835cda701bee258a1d"
-=======
             "time": "2021-02-19T12:13:01+00:00"
         },
         {
@@ -2544,7 +2335,6 @@
                 "type": "git",
                 "url": "https://github.com/symfony/property-access.git",
                 "reference": "21c6c7a887e5b514c3decaa42d406a1f9ed92641"
->>>>>>> 4dbe191f
             },
             "dist": {
                 "type": "zip",
@@ -2958,21 +2748,12 @@
             "source": {
                 "type": "git",
                 "url": "https://github.com/Cecilapp/Twig-extensions.git",
-<<<<<<< HEAD
-                "reference": "a0bb572337b7ebbe7b253d39cda3005802cc1344"
-            },
-            "dist": {
-                "type": "zip",
-                "url": "https://api.github.com/repos/Cecilapp/Twig-extensions/zipball/a0bb572337b7ebbe7b253d39cda3005802cc1344",
-                "reference": "a0bb572337b7ebbe7b253d39cda3005802cc1344",
-=======
                 "reference": "45c8d77dba043d830bc6517e2405e765956dd7c8"
             },
             "dist": {
                 "type": "zip",
                 "url": "https://api.github.com/repos/Cecilapp/Twig-extensions/zipball/45c8d77dba043d830bc6517e2405e765956dd7c8",
                 "reference": "45c8d77dba043d830bc6517e2405e765956dd7c8",
->>>>>>> 4dbe191f
                 "shasum": ""
             },
             "require": {
@@ -3035,22 +2816,6 @@
                     "url": "https://www.paypal.me/narno"
                 }
             ],
-<<<<<<< HEAD
-            "time": "2022-01-30T00:30:25+00:00"
-        },
-        {
-            "name": "twig/twig",
-            "version": "v2.14.10",
-            "source": {
-                "type": "git",
-                "url": "https://github.com/twigphp/Twig.git",
-                "reference": "95fb194cd4dd6ac373a27af2bde2bad5d3f27aba"
-            },
-            "dist": {
-                "type": "zip",
-                "url": "https://api.github.com/repos/twigphp/Twig/zipball/95fb194cd4dd6ac373a27af2bde2bad5d3f27aba",
-                "reference": "95fb194cd4dd6ac373a27af2bde2bad5d3f27aba",
-=======
             "time": "2021-12-21T11:13:28+00:00"
         },
         {
@@ -3065,7 +2830,6 @@
                 "type": "zip",
                 "url": "https://api.github.com/repos/twigphp/Twig/zipball/06b450a2326aa879faa2061ff72fe1588b3ab043",
                 "reference": "06b450a2326aa879faa2061ff72fe1588b3ab043",
->>>>>>> 4dbe191f
                 "shasum": ""
             },
             "require": {
@@ -3120,11 +2884,7 @@
             ],
             "support": {
                 "issues": "https://github.com/twigphp/Twig/issues",
-<<<<<<< HEAD
-                "source": "https://github.com/twigphp/Twig/tree/v2.14.10"
-=======
                 "source": "https://github.com/twigphp/Twig/tree/v2.14.8"
->>>>>>> 4dbe191f
             },
             "funding": [
                 {
@@ -3136,11 +2896,7 @@
                     "type": "tidelift"
                 }
             ],
-<<<<<<< HEAD
-            "time": "2022-01-03T21:13:26+00:00"
-=======
             "time": "2021-11-25T13:38:06+00:00"
->>>>>>> 4dbe191f
         },
         {
             "name": "voku/html-min",
@@ -3951,80 +3707,8 @@
             },
             "dist": {
                 "type": "zip",
-<<<<<<< HEAD
-                "url": "https://api.github.com/repos/beberlei/assert/zipball/cb70015c04be1baee6f5f5c953703347c0ac1655",
-                "reference": "cb70015c04be1baee6f5f5c953703347c0ac1655",
-                "shasum": ""
-            },
-            "require": {
-                "ext-ctype": "*",
-                "ext-json": "*",
-                "ext-mbstring": "*",
-                "ext-simplexml": "*",
-                "php": "^7.0 || ^8.0"
-            },
-            "require-dev": {
-                "friendsofphp/php-cs-fixer": "*",
-                "phpstan/phpstan": "*",
-                "phpunit/phpunit": ">=6.0.0",
-                "yoast/phpunit-polyfills": "^0.1.0"
-            },
-            "suggest": {
-                "ext-intl": "Needed to allow Assertion::count(), Assertion::isCountable(), Assertion::minCount(), and Assertion::maxCount() to operate on ResourceBundles"
-            },
-            "type": "library",
-            "autoload": {
-                "psr-4": {
-                    "Assert\\": "lib/Assert"
-                },
-                "files": [
-                    "lib/Assert/functions.php"
-                ]
-            },
-            "notification-url": "https://packagist.org/downloads/",
-            "license": [
-                "BSD-2-Clause"
-            ],
-            "authors": [
-                {
-                    "name": "Benjamin Eberlei",
-                    "email": "kontakt@beberlei.de",
-                    "role": "Lead Developer"
-                },
-                {
-                    "name": "Richard Quadling",
-                    "email": "rquadling@gmail.com",
-                    "role": "Collaborator"
-                }
-            ],
-            "description": "Thin assertion library for input validation in business models.",
-            "keywords": [
-                "assert",
-                "assertion",
-                "validation"
-            ],
-            "support": {
-                "issues": "https://github.com/beberlei/assert/issues",
-                "source": "https://github.com/beberlei/assert/tree/v3.3.2"
-            },
-            "time": "2021-12-16T21:41:27+00:00"
-        },
-        {
-            "name": "composer/package-versions-deprecated",
-            "version": "1.11.99.5",
-            "source": {
-                "type": "git",
-                "url": "https://github.com/composer/package-versions-deprecated.git",
-                "reference": "b4f54f74ef3453349c24a845d22392cd31e65f1d"
-            },
-            "dist": {
-                "type": "zip",
-                "url": "https://api.github.com/repos/composer/package-versions-deprecated/zipball/b4f54f74ef3453349c24a845d22392cd31e65f1d",
-                "reference": "b4f54f74ef3453349c24a845d22392cd31e65f1d",
-=======
                 "url": "https://api.github.com/repos/composer/package-versions-deprecated/zipball/b174585d1fe49ceed21928a945138948cb394600",
                 "reference": "b174585d1fe49ceed21928a945138948cb394600",
->>>>>>> 4dbe191f
                 "shasum": ""
             },
             "require": {
@@ -7215,18 +6899,6 @@
         },
         {
             "name": "symfony/config",
-<<<<<<< HEAD
-            "version": "v4.4.37",
-            "source": {
-                "type": "git",
-                "url": "https://github.com/symfony/config.git",
-                "reference": "e8c2d2c951ddedecb6d28954d336cb7d2e852d0e"
-            },
-            "dist": {
-                "type": "zip",
-                "url": "https://api.github.com/repos/symfony/config/zipball/e8c2d2c951ddedecb6d28954d336cb7d2e852d0e",
-                "reference": "e8c2d2c951ddedecb6d28954d336cb7d2e852d0e",
-=======
             "version": "v5.4.2",
             "source": {
                 "type": "git",
@@ -7237,7 +6909,6 @@
                 "type": "zip",
                 "url": "https://api.github.com/repos/symfony/config/zipball/2e082dae50da563c639119b7b52347a2a3db4ba5",
                 "reference": "2e082dae50da563c639119b7b52347a2a3db4ba5",
->>>>>>> 4dbe191f
                 "shasum": ""
             },
             "require": {
@@ -7287,11 +6958,7 @@
             "description": "Helps you find, load, combine, autofill and validate configuration values of any kind",
             "homepage": "https://symfony.com",
             "support": {
-<<<<<<< HEAD
-                "source": "https://github.com/symfony/config/tree/v4.4.37"
-=======
                 "source": "https://github.com/symfony/config/tree/v5.4.2"
->>>>>>> 4dbe191f
             },
             "funding": [
                 {
@@ -7307,22 +6974,6 @@
                     "type": "tidelift"
                 }
             ],
-<<<<<<< HEAD
-            "time": "2022-01-03T09:46:22+00:00"
-        },
-        {
-            "name": "symfony/dependency-injection",
-            "version": "v4.4.37",
-            "source": {
-                "type": "git",
-                "url": "https://github.com/symfony/dependency-injection.git",
-                "reference": "c00a23904b42f140087d36e1d22c88801bb39689"
-            },
-            "dist": {
-                "type": "zip",
-                "url": "https://api.github.com/repos/symfony/dependency-injection/zipball/c00a23904b42f140087d36e1d22c88801bb39689",
-                "reference": "c00a23904b42f140087d36e1d22c88801bb39689",
-=======
             "time": "2021-12-15T11:06:13+00:00"
         },
         {
@@ -7337,7 +6988,6 @@
                 "type": "zip",
                 "url": "https://api.github.com/repos/symfony/dependency-injection/zipball/ba94559be9738d77cd29e24b5d81cf3b89b7d628",
                 "reference": "ba94559be9738d77cd29e24b5d81cf3b89b7d628",
->>>>>>> 4dbe191f
                 "shasum": ""
             },
             "require": {
@@ -7397,9 +7047,6 @@
             "description": "Allows you to standardize and centralize the way objects are constructed in your application",
             "homepage": "https://symfony.com",
             "support": {
-<<<<<<< HEAD
-                "source": "https://github.com/symfony/dependency-injection/tree/v4.4.37"
-=======
                 "source": "https://github.com/symfony/dependency-injection/tree/v5.4.2"
             },
             "funding": [
@@ -7477,7 +7124,6 @@
             ],
             "support": {
                 "source": "https://github.com/symfony/polyfill-php72/tree/v1.23.0"
->>>>>>> 4dbe191f
             },
             "funding": [
                 {
@@ -7876,22 +7522,13 @@
     "aliases": [],
     "minimum-stability": "dev",
     "stability-flags": {
-<<<<<<< HEAD
-        "twig/extensions": 20,
-        "humbug/box": 20
-=======
         "padraic/humbug_get_contents": 20,
         "twig/extensions": 20
->>>>>>> 4dbe191f
     },
     "prefer-stable": true,
     "prefer-lowest": false,
     "platform": {
-<<<<<<< HEAD
-        "php": ">=7.1",
-=======
         "php": ">=7.4",
->>>>>>> 4dbe191f
         "ext-mbstring": "*",
         "ext-fileinfo": "*",
         "ext-gd": "*"
