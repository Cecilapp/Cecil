--- conflicted
+++ resolved
@@ -4,11 +4,7 @@
         "Read more about it at https://getcomposer.org/doc/01-basic-usage.md#installing-dependencies",
         "This file is @generated automatically"
     ],
-<<<<<<< HEAD
-    "content-hash": "67075a54839d05230bcad74375188943",
-=======
-    "content-hash": "4c593f8f3526446bf15b6c0ea196c85d",
->>>>>>> f672493c
+    "content-hash": "895a3f3076a64fc61bf5ff6f14cbd287",
     "packages": [
         {
             "name": "benjaminhoegh/parsedown-toc",
@@ -1794,29 +1790,16 @@
         },
         {
             "name": "symfony/cache",
-<<<<<<< HEAD
-            "version": "v7.4.0",
+            "version": "v6.4.28",
             "source": {
                 "type": "git",
                 "url": "https://github.com/symfony/cache.git",
-                "reference": "a7a1325a5de2e54ddb45fda002ff528162e48293"
-            },
-            "dist": {
-                "type": "zip",
-                "url": "https://api.github.com/repos/symfony/cache/zipball/a7a1325a5de2e54ddb45fda002ff528162e48293",
-                "reference": "a7a1325a5de2e54ddb45fda002ff528162e48293",
-=======
-            "version": "v6.4.30",
-            "source": {
-                "type": "git",
-                "url": "https://github.com/symfony/cache.git",
-                "reference": "eb3272ed2daed13ed24816e862d73f73d995972a"
-            },
-            "dist": {
-                "type": "zip",
-                "url": "https://api.github.com/repos/symfony/cache/zipball/eb3272ed2daed13ed24816e862d73f73d995972a",
-                "reference": "eb3272ed2daed13ed24816e862d73f73d995972a",
->>>>>>> f672493c
+                "reference": "31628f36fc97c5714d181b3a8d29efb85c6a7677"
+            },
+            "dist": {
+                "type": "zip",
+                "url": "https://api.github.com/repos/symfony/cache/zipball/31628f36fc97c5714d181b3a8d29efb85c6a7677",
+                "reference": "31628f36fc97c5714d181b3a8d29efb85c6a7677",
                 "shasum": ""
             },
             "require": {
@@ -1887,11 +1870,7 @@
                 "psr6"
             ],
             "support": {
-<<<<<<< HEAD
-                "source": "https://github.com/symfony/cache/tree/v7.4.0"
-=======
-                "source": "https://github.com/symfony/cache/tree/v6.4.30"
->>>>>>> f672493c
+                "source": "https://github.com/symfony/cache/tree/v6.4.28"
             },
             "funding": [
                 {
@@ -1911,11 +1890,7 @@
                     "type": "tidelift"
                 }
             ],
-<<<<<<< HEAD
-            "time": "2025-11-16T10:14:42+00:00"
-=======
-            "time": "2025-12-01T16:41:59+00:00"
->>>>>>> f672493c
+            "time": "2025-10-30T08:37:02+00:00"
         },
         {
             "name": "symfony/cache-contracts",
@@ -2074,29 +2049,16 @@
         },
         {
             "name": "symfony/console",
-<<<<<<< HEAD
-            "version": "v7.4.0",
+            "version": "v6.4.27",
             "source": {
                 "type": "git",
                 "url": "https://github.com/symfony/console.git",
-                "reference": "0bc0f45254b99c58d45a8fbf9fb955d46cbd1bb8"
-            },
-            "dist": {
-                "type": "zip",
-                "url": "https://api.github.com/repos/symfony/console/zipball/0bc0f45254b99c58d45a8fbf9fb955d46cbd1bb8",
-                "reference": "0bc0f45254b99c58d45a8fbf9fb955d46cbd1bb8",
-=======
-            "version": "v6.4.30",
-            "source": {
-                "type": "git",
-                "url": "https://github.com/symfony/console.git",
-                "reference": "1b2813049506b39eb3d7e64aff033fd5ca26c97e"
-            },
-            "dist": {
-                "type": "zip",
-                "url": "https://api.github.com/repos/symfony/console/zipball/1b2813049506b39eb3d7e64aff033fd5ca26c97e",
-                "reference": "1b2813049506b39eb3d7e64aff033fd5ca26c97e",
->>>>>>> f672493c
+                "reference": "13d3176cf8ad8ced24202844e9f95af11e2959fc"
+            },
+            "dist": {
+                "type": "zip",
+                "url": "https://api.github.com/repos/symfony/console/zipball/13d3176cf8ad8ced24202844e9f95af11e2959fc",
+                "reference": "13d3176cf8ad8ced24202844e9f95af11e2959fc",
                 "shasum": ""
             },
             "require": {
@@ -2161,11 +2123,7 @@
                 "terminal"
             ],
             "support": {
-<<<<<<< HEAD
-                "source": "https://github.com/symfony/console/tree/v7.4.0"
-=======
-                "source": "https://github.com/symfony/console/tree/v6.4.30"
->>>>>>> f672493c
+                "source": "https://github.com/symfony/console/tree/v6.4.27"
             },
             "funding": [
                 {
@@ -2185,11 +2143,7 @@
                     "type": "tidelift"
                 }
             ],
-<<<<<<< HEAD
-            "time": "2025-11-27T13:27:24+00:00"
-=======
-            "time": "2025-12-05T13:47:41+00:00"
->>>>>>> f672493c
+            "time": "2025-10-06T10:25:16+00:00"
         },
         {
             "name": "symfony/css-selector",
@@ -2401,29 +2355,16 @@
         },
         {
             "name": "symfony/filesystem",
-<<<<<<< HEAD
-            "version": "v7.4.0",
+            "version": "v6.4.24",
             "source": {
                 "type": "git",
                 "url": "https://github.com/symfony/filesystem.git",
-                "reference": "d551b38811096d0be9c4691d406991b47c0c630a"
-            },
-            "dist": {
-                "type": "zip",
-                "url": "https://api.github.com/repos/symfony/filesystem/zipball/d551b38811096d0be9c4691d406991b47c0c630a",
-                "reference": "d551b38811096d0be9c4691d406991b47c0c630a",
-=======
-            "version": "v6.4.30",
-            "source": {
-                "type": "git",
-                "url": "https://github.com/symfony/filesystem.git",
-                "reference": "441c6b69f7222aadae7cbf5df588496d5ee37789"
-            },
-            "dist": {
-                "type": "zip",
-                "url": "https://api.github.com/repos/symfony/filesystem/zipball/441c6b69f7222aadae7cbf5df588496d5ee37789",
-                "reference": "441c6b69f7222aadae7cbf5df588496d5ee37789",
->>>>>>> f672493c
+                "reference": "75ae2edb7cdcc0c53766c30b0a2512b8df574bd8"
+            },
+            "dist": {
+                "type": "zip",
+                "url": "https://api.github.com/repos/symfony/filesystem/zipball/75ae2edb7cdcc0c53766c30b0a2512b8df574bd8",
+                "reference": "75ae2edb7cdcc0c53766c30b0a2512b8df574bd8",
                 "shasum": ""
             },
             "require": {
@@ -2460,11 +2401,7 @@
             "description": "Provides basic utilities for the filesystem",
             "homepage": "https://symfony.com",
             "support": {
-<<<<<<< HEAD
-                "source": "https://github.com/symfony/filesystem/tree/v7.4.0"
-=======
-                "source": "https://github.com/symfony/filesystem/tree/v6.4.30"
->>>>>>> f672493c
+                "source": "https://github.com/symfony/filesystem/tree/v6.4.24"
             },
             "funding": [
                 {
@@ -2484,11 +2421,7 @@
                     "type": "tidelift"
                 }
             ],
-<<<<<<< HEAD
-            "time": "2025-11-27T13:27:24+00:00"
-=======
-            "time": "2025-11-26T14:43:45+00:00"
->>>>>>> f672493c
+            "time": "2025-07-10T08:14:14+00:00"
         },
         {
             "name": "symfony/finder",
@@ -2560,29 +2493,16 @@
         },
         {
             "name": "symfony/intl",
-<<<<<<< HEAD
-            "version": "v7.4.0",
+            "version": "v6.4.27",
             "source": {
                 "type": "git",
                 "url": "https://github.com/symfony/intl.git",
-                "reference": "2fa074de6c7faa6b54f2891fc22708f42245ed5c"
-            },
-            "dist": {
-                "type": "zip",
-                "url": "https://api.github.com/repos/symfony/intl/zipball/2fa074de6c7faa6b54f2891fc22708f42245ed5c",
-                "reference": "2fa074de6c7faa6b54f2891fc22708f42245ed5c",
-=======
-            "version": "v6.4.30",
-            "source": {
-                "type": "git",
-                "url": "https://github.com/symfony/intl.git",
-                "reference": "5f40c7141be52f7ee86c4a42dce2845e6fbe3c85"
-            },
-            "dist": {
-                "type": "zip",
-                "url": "https://api.github.com/repos/symfony/intl/zipball/5f40c7141be52f7ee86c4a42dce2845e6fbe3c85",
-                "reference": "5f40c7141be52f7ee86c4a42dce2845e6fbe3c85",
->>>>>>> f672493c
+                "reference": "ccc52824610e7de72424cf516e52d4fb39e3bfa5"
+            },
+            "dist": {
+                "type": "zip",
+                "url": "https://api.github.com/repos/symfony/intl/zipball/ccc52824610e7de72424cf516e52d4fb39e3bfa5",
+                "reference": "ccc52824610e7de72424cf516e52d4fb39e3bfa5",
                 "shasum": ""
             },
             "require": {
@@ -2639,11 +2559,7 @@
                 "localization"
             ],
             "support": {
-<<<<<<< HEAD
-                "source": "https://github.com/symfony/intl/tree/v7.4.0"
-=======
-                "source": "https://github.com/symfony/intl/tree/v6.4.30"
->>>>>>> f672493c
+                "source": "https://github.com/symfony/intl/tree/v6.4.27"
             },
             "funding": [
                 {
@@ -2663,37 +2579,20 @@
                     "type": "tidelift"
                 }
             ],
-<<<<<<< HEAD
-            "time": "2025-11-27T13:27:24+00:00"
+            "time": "2025-10-01T06:01:44+00:00"
         },
         {
             "name": "symfony/mime",
-            "version": "v7.4.0",
+            "version": "v6.4.26",
             "source": {
                 "type": "git",
                 "url": "https://github.com/symfony/mime.git",
-                "reference": "bdb02729471be5d047a3ac4a69068748f1a6be7a"
-            },
-            "dist": {
-                "type": "zip",
-                "url": "https://api.github.com/repos/symfony/mime/zipball/bdb02729471be5d047a3ac4a69068748f1a6be7a",
-                "reference": "bdb02729471be5d047a3ac4a69068748f1a6be7a",
-=======
-            "time": "2025-11-24T13:57:00+00:00"
-        },
-        {
-            "name": "symfony/mime",
-            "version": "v6.4.30",
-            "source": {
-                "type": "git",
-                "url": "https://github.com/symfony/mime.git",
-                "reference": "69aeef5d2692bb7c18ce133b09f67b27260b7acf"
-            },
-            "dist": {
-                "type": "zip",
-                "url": "https://api.github.com/repos/symfony/mime/zipball/69aeef5d2692bb7c18ce133b09f67b27260b7acf",
-                "reference": "69aeef5d2692bb7c18ce133b09f67b27260b7acf",
->>>>>>> f672493c
+                "reference": "61ab9681cdfe315071eb4fa79b6ad6ab030a9235"
+            },
+            "dist": {
+                "type": "zip",
+                "url": "https://api.github.com/repos/symfony/mime/zipball/61ab9681cdfe315071eb4fa79b6ad6ab030a9235",
+                "reference": "61ab9681cdfe315071eb4fa79b6ad6ab030a9235",
                 "shasum": ""
             },
             "require": {
@@ -2749,11 +2648,7 @@
                 "mime-type"
             ],
             "support": {
-<<<<<<< HEAD
-                "source": "https://github.com/symfony/mime/tree/v7.4.0"
-=======
-                "source": "https://github.com/symfony/mime/tree/v6.4.30"
->>>>>>> f672493c
+                "source": "https://github.com/symfony/mime/tree/v6.4.26"
             },
             "funding": [
                 {
@@ -2773,11 +2668,7 @@
                     "type": "tidelift"
                 }
             ],
-<<<<<<< HEAD
-            "time": "2025-11-16T10:14:42+00:00"
-=======
-            "time": "2025-11-16T09:57:53+00:00"
->>>>>>> f672493c
+            "time": "2025-09-16T08:22:30+00:00"
         },
         {
             "name": "symfony/polyfill-ctype",
@@ -3597,29 +3488,16 @@
         },
         {
             "name": "symfony/property-info",
-<<<<<<< HEAD
-            "version": "v7.4.0",
+            "version": "v6.4.24",
             "source": {
                 "type": "git",
                 "url": "https://github.com/symfony/property-info.git",
-                "reference": "c3c686e3d3a33a99f6967e69d6d5832acb7c25a1"
-            },
-            "dist": {
-                "type": "zip",
-                "url": "https://api.github.com/repos/symfony/property-info/zipball/c3c686e3d3a33a99f6967e69d6d5832acb7c25a1",
-                "reference": "c3c686e3d3a33a99f6967e69d6d5832acb7c25a1",
-=======
-            "version": "v6.4.30",
-            "source": {
-                "type": "git",
-                "url": "https://github.com/symfony/property-info.git",
-                "reference": "13243e748cb77b3d2300c0bffa21c2d325dd6e98"
-            },
-            "dist": {
-                "type": "zip",
-                "url": "https://api.github.com/repos/symfony/property-info/zipball/13243e748cb77b3d2300c0bffa21c2d325dd6e98",
-                "reference": "13243e748cb77b3d2300c0bffa21c2d325dd6e98",
->>>>>>> f672493c
+                "reference": "1056ae3621eeddd78d7c5ec074f1c1784324eec6"
+            },
+            "dist": {
+                "type": "zip",
+                "url": "https://api.github.com/repos/symfony/property-info/zipball/1056ae3621eeddd78d7c5ec074f1c1784324eec6",
+                "reference": "1056ae3621eeddd78d7c5ec074f1c1784324eec6",
                 "shasum": ""
             },
             "require": {
@@ -3676,11 +3554,7 @@
                 "validator"
             ],
             "support": {
-<<<<<<< HEAD
-                "source": "https://github.com/symfony/property-info/tree/v7.4.0"
-=======
-                "source": "https://github.com/symfony/property-info/tree/v6.4.30"
->>>>>>> f672493c
+                "source": "https://github.com/symfony/property-info/tree/v6.4.24"
             },
             "funding": [
                 {
@@ -3700,37 +3574,20 @@
                     "type": "tidelift"
                 }
             ],
-<<<<<<< HEAD
-            "time": "2025-11-13T08:38:49+00:00"
+            "time": "2025-07-14T16:38:25+00:00"
         },
         {
             "name": "symfony/serializer",
-            "version": "v7.4.0",
+            "version": "v6.4.27",
             "source": {
                 "type": "git",
                 "url": "https://github.com/symfony/serializer.git",
-                "reference": "5a3bbf317b3f1025126b6d9debce53515601ab43"
-            },
-            "dist": {
-                "type": "zip",
-                "url": "https://api.github.com/repos/symfony/serializer/zipball/5a3bbf317b3f1025126b6d9debce53515601ab43",
-                "reference": "5a3bbf317b3f1025126b6d9debce53515601ab43",
-=======
-            "time": "2025-11-29T16:02:37+00:00"
-        },
-        {
-            "name": "symfony/serializer",
-            "version": "v6.4.30",
-            "source": {
-                "type": "git",
-                "url": "https://github.com/symfony/serializer.git",
-                "reference": "d7976be554af097c788d7df25e10dd99facbfe65"
-            },
-            "dist": {
-                "type": "zip",
-                "url": "https://api.github.com/repos/symfony/serializer/zipball/d7976be554af097c788d7df25e10dd99facbfe65",
-                "reference": "d7976be554af097c788d7df25e10dd99facbfe65",
->>>>>>> f672493c
+                "reference": "28779bbdb398cac3421d0e51f7ca669e4a27c5ac"
+            },
+            "dist": {
+                "type": "zip",
+                "url": "https://api.github.com/repos/symfony/serializer/zipball/28779bbdb398cac3421d0e51f7ca669e4a27c5ac",
+                "reference": "28779bbdb398cac3421d0e51f7ca669e4a27c5ac",
                 "shasum": ""
             },
             "require": {
@@ -3800,11 +3657,7 @@
             "description": "Handles serializing and deserializing data structures, including object graphs, into array structures or other formats like XML and JSON.",
             "homepage": "https://symfony.com",
             "support": {
-<<<<<<< HEAD
-                "source": "https://github.com/symfony/serializer/tree/v7.4.0"
-=======
-                "source": "https://github.com/symfony/serializer/tree/v6.4.30"
->>>>>>> f672493c
+                "source": "https://github.com/symfony/serializer/tree/v6.4.27"
             },
             "funding": [
                 {
@@ -3824,11 +3677,7 @@
                     "type": "tidelift"
                 }
             ],
-<<<<<<< HEAD
-            "time": "2025-11-18T13:23:20+00:00"
-=======
-            "time": "2025-11-12T13:46:18+00:00"
->>>>>>> f672493c
+            "time": "2025-10-08T04:24:22+00:00"
         },
         {
             "name": "symfony/service-contracts",
@@ -3919,29 +3768,16 @@
         },
         {
             "name": "symfony/string",
-<<<<<<< HEAD
-            "version": "v7.4.0",
+            "version": "v6.4.26",
             "source": {
                 "type": "git",
                 "url": "https://github.com/symfony/string.git",
-                "reference": "d50e862cb0a0e0886f73ca1f31b865efbb795003"
-            },
-            "dist": {
-                "type": "zip",
-                "url": "https://api.github.com/repos/symfony/string/zipball/d50e862cb0a0e0886f73ca1f31b865efbb795003",
-                "reference": "d50e862cb0a0e0886f73ca1f31b865efbb795003",
-=======
-            "version": "v6.4.30",
-            "source": {
-                "type": "git",
-                "url": "https://github.com/symfony/string.git",
-                "reference": "50590a057841fa6bf69d12eceffce3465b9e32cb"
-            },
-            "dist": {
-                "type": "zip",
-                "url": "https://api.github.com/repos/symfony/string/zipball/50590a057841fa6bf69d12eceffce3465b9e32cb",
-                "reference": "50590a057841fa6bf69d12eceffce3465b9e32cb",
->>>>>>> f672493c
+                "reference": "5621f039a71a11c87c106c1c598bdcd04a19aeea"
+            },
+            "dist": {
+                "type": "zip",
+                "url": "https://api.github.com/repos/symfony/string/zipball/5621f039a71a11c87c106c1c598bdcd04a19aeea",
+                "reference": "5621f039a71a11c87c106c1c598bdcd04a19aeea",
                 "shasum": ""
             },
             "require": {
@@ -3999,11 +3835,7 @@
                 "utf8"
             ],
             "support": {
-<<<<<<< HEAD
-                "source": "https://github.com/symfony/string/tree/v7.4.0"
-=======
-                "source": "https://github.com/symfony/string/tree/v6.4.30"
->>>>>>> f672493c
+                "source": "https://github.com/symfony/string/tree/v6.4.26"
             },
             "funding": [
                 {
@@ -4023,37 +3855,20 @@
                     "type": "tidelift"
                 }
             ],
-<<<<<<< HEAD
-            "time": "2025-11-27T13:27:24+00:00"
+            "time": "2025-09-11T14:32:46+00:00"
         },
         {
             "name": "symfony/translation",
-            "version": "v7.4.0",
+            "version": "v6.4.26",
             "source": {
                 "type": "git",
                 "url": "https://github.com/symfony/translation.git",
-                "reference": "2d01ca0da3f092f91eeedb46f24aa30d2fca8f68"
-            },
-            "dist": {
-                "type": "zip",
-                "url": "https://api.github.com/repos/symfony/translation/zipball/2d01ca0da3f092f91eeedb46f24aa30d2fca8f68",
-                "reference": "2d01ca0da3f092f91eeedb46f24aa30d2fca8f68",
-=======
-            "time": "2025-11-21T18:03:05+00:00"
-        },
-        {
-            "name": "symfony/translation",
-            "version": "v6.4.30",
-            "source": {
-                "type": "git",
-                "url": "https://github.com/symfony/translation.git",
-                "reference": "d1fdeefd0707d15eb150c04e8837bf0b15ebea39"
-            },
-            "dist": {
-                "type": "zip",
-                "url": "https://api.github.com/repos/symfony/translation/zipball/d1fdeefd0707d15eb150c04e8837bf0b15ebea39",
-                "reference": "d1fdeefd0707d15eb150c04e8837bf0b15ebea39",
->>>>>>> f672493c
+                "reference": "c8559fe25c7ee7aa9d28f228903a46db008156a4"
+            },
+            "dist": {
+                "type": "zip",
+                "url": "https://api.github.com/repos/symfony/translation/zipball/c8559fe25c7ee7aa9d28f228903a46db008156a4",
+                "reference": "c8559fe25c7ee7aa9d28f228903a46db008156a4",
                 "shasum": ""
             },
             "require": {
@@ -4120,11 +3935,7 @@
             "description": "Provides tools to internationalize your application",
             "homepage": "https://symfony.com",
             "support": {
-<<<<<<< HEAD
-                "source": "https://github.com/symfony/translation/tree/v7.4.0"
-=======
-                "source": "https://github.com/symfony/translation/tree/v6.4.30"
->>>>>>> f672493c
+                "source": "https://github.com/symfony/translation/tree/v6.4.26"
             },
             "funding": [
                 {
@@ -4144,11 +3955,7 @@
                     "type": "tidelift"
                 }
             ],
-<<<<<<< HEAD
-            "time": "2025-11-27T13:27:24+00:00"
-=======
-            "time": "2025-11-24T13:57:00+00:00"
->>>>>>> f672493c
+            "time": "2025-09-05T18:17:25+00:00"
         },
         {
             "name": "symfony/translation-contracts",
@@ -4234,29 +4041,16 @@
         },
         {
             "name": "symfony/twig-bridge",
-<<<<<<< HEAD
-            "version": "v7.4.0",
+            "version": "v6.4.25",
             "source": {
                 "type": "git",
                 "url": "https://github.com/symfony/twig-bridge.git",
-                "reference": "e96998da928007554b8b8c02e677861877daced9"
-            },
-            "dist": {
-                "type": "zip",
-                "url": "https://api.github.com/repos/symfony/twig-bridge/zipball/e96998da928007554b8b8c02e677861877daced9",
-                "reference": "e96998da928007554b8b8c02e677861877daced9",
-=======
-            "version": "v6.4.30",
-            "source": {
-                "type": "git",
-                "url": "https://github.com/symfony/twig-bridge.git",
-                "reference": "d77a78c7fffaf7cb0158d28db824ba78d89a9f34"
-            },
-            "dist": {
-                "type": "zip",
-                "url": "https://api.github.com/repos/symfony/twig-bridge/zipball/d77a78c7fffaf7cb0158d28db824ba78d89a9f34",
-                "reference": "d77a78c7fffaf7cb0158d28db824ba78d89a9f34",
->>>>>>> f672493c
+                "reference": "9d13e87591c9de3221c8d6f23cd9a2b5958607bf"
+            },
+            "dist": {
+                "type": "zip",
+                "url": "https://api.github.com/repos/symfony/twig-bridge/zipball/9d13e87591c9de3221c8d6f23cd9a2b5958607bf",
+                "reference": "9d13e87591c9de3221c8d6f23cd9a2b5958607bf",
                 "shasum": ""
             },
             "require": {
@@ -4268,15 +4062,9 @@
             "conflict": {
                 "phpdocumentor/reflection-docblock": "<3.2.2",
                 "phpdocumentor/type-resolver": "<1.4.0",
-<<<<<<< HEAD
-                "symfony/console": "<6.4",
-                "symfony/form": "<6.4",
-                "symfony/http-foundation": "<6.4",
-=======
                 "symfony/console": "<5.4",
-                "symfony/form": "<6.4",
+                "symfony/form": "<6.3",
                 "symfony/http-foundation": "<5.4",
->>>>>>> f672493c
                 "symfony/http-kernel": "<6.4",
                 "symfony/mime": "<6.4",
                 "symfony/serializer": "<6.4",
@@ -4287,34 +4075,18 @@
                 "egulias/email-validator": "^2.1.10|^3|^4",
                 "league/html-to-markdown": "^5.0",
                 "phpdocumentor/reflection-docblock": "^3.0|^4.0|^5.0",
-<<<<<<< HEAD
-                "symfony/asset": "^6.4|^7.0|^8.0",
-                "symfony/asset-mapper": "^6.4|^7.0|^8.0",
-                "symfony/console": "^6.4|^7.0|^8.0",
-                "symfony/dependency-injection": "^6.4|^7.0|^8.0",
-                "symfony/emoji": "^7.1|^8.0",
-                "symfony/expression-language": "^6.4|^7.0|^8.0",
-                "symfony/finder": "^6.4|^7.0|^8.0",
-                "symfony/form": "^6.4.20|^7.2.5|^8.0",
-                "symfony/html-sanitizer": "^6.4|^7.0|^8.0",
-                "symfony/http-foundation": "^7.3|^8.0",
-                "symfony/http-kernel": "^6.4|^7.0|^8.0",
-                "symfony/intl": "^6.4|^7.0|^8.0",
-                "symfony/mime": "^6.4|^7.0|^8.0",
-=======
                 "symfony/asset": "^5.4|^6.0|^7.0",
                 "symfony/asset-mapper": "^6.3|^7.0",
                 "symfony/console": "^5.4|^6.0|^7.0",
                 "symfony/dependency-injection": "^5.4|^6.0|^7.0",
                 "symfony/expression-language": "^5.4|^6.0|^7.0",
                 "symfony/finder": "^5.4|^6.0|^7.0",
-                "symfony/form": "^6.4.30|~7.3.8|^7.4.1",
+                "symfony/form": "^6.4.20|^7.2.5",
                 "symfony/html-sanitizer": "^6.1|^7.0",
                 "symfony/http-foundation": "^5.4|^6.0|^7.0",
                 "symfony/http-kernel": "^6.4|^7.0",
                 "symfony/intl": "^5.4|^6.0|^7.0",
                 "symfony/mime": "^6.2|^7.0",
->>>>>>> f672493c
                 "symfony/polyfill-intl-icu": "~1.0",
                 "symfony/property-info": "^6.4|^7.0|^8.0",
                 "symfony/routing": "^6.4|^7.0|^8.0",
@@ -4359,8 +4131,7 @@
             "description": "Provides integration for Twig with various Symfony components",
             "homepage": "https://symfony.com",
             "support": {
-<<<<<<< HEAD
-                "source": "https://github.com/symfony/twig-bridge/tree/v7.4.0"
+                "source": "https://github.com/symfony/twig-bridge/tree/v6.4.25"
             },
             "funding": [
                 {
@@ -4380,123 +4151,20 @@
                     "type": "tidelift"
                 }
             ],
-            "time": "2025-11-05T14:29:59+00:00"
-        },
-        {
-            "name": "symfony/type-info",
-            "version": "v7.4.0",
-            "source": {
-                "type": "git",
-                "url": "https://github.com/symfony/type-info.git",
-                "reference": "7f9743e921abcce92a03fc693530209c59e73076"
-            },
-            "dist": {
-                "type": "zip",
-                "url": "https://api.github.com/repos/symfony/type-info/zipball/7f9743e921abcce92a03fc693530209c59e73076",
-                "reference": "7f9743e921abcce92a03fc693530209c59e73076",
-                "shasum": ""
-            },
-            "require": {
-                "php": ">=8.2",
-                "psr/container": "^1.1|^2.0",
-                "symfony/deprecation-contracts": "^2.5|^3"
-            },
-            "conflict": {
-                "phpstan/phpdoc-parser": "<1.30"
-            },
-            "require-dev": {
-                "phpstan/phpdoc-parser": "^1.30|^2.0"
-            },
-            "type": "library",
-            "autoload": {
-                "psr-4": {
-                    "Symfony\\Component\\TypeInfo\\": ""
-                },
-                "exclude-from-classmap": [
-                    "/Tests/"
-                ]
-            },
-            "notification-url": "https://packagist.org/downloads/",
-            "license": [
-                "MIT"
-            ],
-            "authors": [
-                {
-                    "name": "Mathias Arlaud",
-                    "email": "mathias.arlaud@gmail.com"
-                },
-                {
-                    "name": "Baptiste LEDUC",
-                    "email": "baptiste.leduc@gmail.com"
-                },
-                {
-                    "name": "Symfony Community",
-                    "homepage": "https://symfony.com/contributors"
-                }
-            ],
-            "description": "Extracts PHP types information.",
-            "homepage": "https://symfony.com",
-            "keywords": [
-                "PHPStan",
-                "phpdoc",
-                "symfony",
-                "type"
-            ],
-            "support": {
-                "source": "https://github.com/symfony/type-info/tree/v7.4.0"
-=======
-                "source": "https://github.com/symfony/twig-bridge/tree/v6.4.30"
->>>>>>> f672493c
-            },
-            "funding": [
-                {
-                    "url": "https://symfony.com/sponsor",
-                    "type": "custom"
-                },
-                {
-                    "url": "https://github.com/fabpot",
-                    "type": "github"
-                },
-                {
-                    "url": "https://github.com/nicolas-grekas",
-                    "type": "github"
-                },
-                {
-                    "url": "https://tidelift.com/funding/github/packagist/symfony/symfony",
-                    "type": "tidelift"
-                }
-            ],
-<<<<<<< HEAD
-            "time": "2025-11-07T09:36:46+00:00"
+            "time": "2025-08-13T09:41:44+00:00"
         },
         {
             "name": "symfony/validator",
-            "version": "v7.4.0",
+            "version": "v6.4.29",
             "source": {
                 "type": "git",
                 "url": "https://github.com/symfony/validator.git",
-                "reference": "829d4acbecc6a9c097ca9cb118d7f96f46d33da9"
-            },
-            "dist": {
-                "type": "zip",
-                "url": "https://api.github.com/repos/symfony/validator/zipball/829d4acbecc6a9c097ca9cb118d7f96f46d33da9",
-                "reference": "829d4acbecc6a9c097ca9cb118d7f96f46d33da9",
-=======
-            "time": "2025-12-05T13:01:31+00:00"
-        },
-        {
-            "name": "symfony/validator",
-            "version": "v6.4.30",
-            "source": {
-                "type": "git",
-                "url": "https://github.com/symfony/validator.git",
-                "reference": "572dcc789ddf53174c61551aa5a3ec58d6a48b9b"
-            },
-            "dist": {
-                "type": "zip",
-                "url": "https://api.github.com/repos/symfony/validator/zipball/572dcc789ddf53174c61551aa5a3ec58d6a48b9b",
-                "reference": "572dcc789ddf53174c61551aa5a3ec58d6a48b9b",
->>>>>>> f672493c
+                "reference": "99df8a769e64e399f510166141ea74f450e8dd1d"
+            },
+            "dist": {
+                "type": "zip",
+                "url": "https://api.github.com/repos/symfony/validator/zipball/99df8a769e64e399f510166141ea74f450e8dd1d",
+                "reference": "99df8a769e64e399f510166141ea74f450e8dd1d",
                 "shasum": ""
             },
             "require": {
@@ -4567,11 +4235,7 @@
             "description": "Provides tools to validate values",
             "homepage": "https://symfony.com",
             "support": {
-<<<<<<< HEAD
-                "source": "https://github.com/symfony/validator/tree/v7.4.0"
-=======
-                "source": "https://github.com/symfony/validator/tree/v6.4.30"
->>>>>>> f672493c
+                "source": "https://github.com/symfony/validator/tree/v6.4.29"
             },
             "funding": [
                 {
@@ -4591,11 +4255,7 @@
                     "type": "tidelift"
                 }
             ],
-<<<<<<< HEAD
-            "time": "2025-11-18T13:23:20+00:00"
-=======
-            "time": "2025-12-05T09:41:49+00:00"
->>>>>>> f672493c
+            "time": "2025-11-06T20:26:06+00:00"
         },
         {
             "name": "symfony/var-dumper",
@@ -4767,29 +4427,16 @@
         },
         {
             "name": "symfony/yaml",
-<<<<<<< HEAD
-            "version": "v7.4.0",
+            "version": "v6.4.26",
             "source": {
                 "type": "git",
                 "url": "https://github.com/symfony/yaml.git",
-                "reference": "6c84a4b55aee4cd02034d1c528e83f69ddf63810"
-            },
-            "dist": {
-                "type": "zip",
-                "url": "https://api.github.com/repos/symfony/yaml/zipball/6c84a4b55aee4cd02034d1c528e83f69ddf63810",
-                "reference": "6c84a4b55aee4cd02034d1c528e83f69ddf63810",
-=======
-            "version": "v6.4.30",
-            "source": {
-                "type": "git",
-                "url": "https://github.com/symfony/yaml.git",
-                "reference": "8207ae83da19ee3748d6d4f567b4d9a7c656e331"
-            },
-            "dist": {
-                "type": "zip",
-                "url": "https://api.github.com/repos/symfony/yaml/zipball/8207ae83da19ee3748d6d4f567b4d9a7c656e331",
-                "reference": "8207ae83da19ee3748d6d4f567b4d9a7c656e331",
->>>>>>> f672493c
+                "reference": "0fc8b966fd0dcaab544ae59bfc3a433f048c17b0"
+            },
+            "dist": {
+                "type": "zip",
+                "url": "https://api.github.com/repos/symfony/yaml/zipball/0fc8b966fd0dcaab544ae59bfc3a433f048c17b0",
+                "reference": "0fc8b966fd0dcaab544ae59bfc3a433f048c17b0",
                 "shasum": ""
             },
             "require": {
@@ -4832,11 +4479,7 @@
             "description": "Loads and dumps YAML files",
             "homepage": "https://symfony.com",
             "support": {
-<<<<<<< HEAD
-                "source": "https://github.com/symfony/yaml/tree/v7.4.0"
-=======
-                "source": "https://github.com/symfony/yaml/tree/v6.4.30"
->>>>>>> f672493c
+                "source": "https://github.com/symfony/yaml/tree/v6.4.26"
             },
             "funding": [
                 {
@@ -4856,11 +4499,7 @@
                     "type": "tidelift"
                 }
             ],
-<<<<<<< HEAD
-            "time": "2025-11-16T10:14:42+00:00"
-=======
-            "time": "2025-12-02T11:50:18+00:00"
->>>>>>> f672493c
+            "time": "2025-09-26T15:07:38+00:00"
         },
         {
             "name": "twig/cache-extra",
@@ -7380,29 +7019,16 @@
         },
         {
             "name": "phpunit/phpunit",
-<<<<<<< HEAD
-            "version": "11.5.45",
+            "version": "9.6.30",
             "source": {
                 "type": "git",
                 "url": "https://github.com/sebastianbergmann/phpunit.git",
-                "reference": "faf5fff4fb9beb290affa53f812b05380819c51a"
-            },
-            "dist": {
-                "type": "zip",
-                "url": "https://api.github.com/repos/sebastianbergmann/phpunit/zipball/faf5fff4fb9beb290affa53f812b05380819c51a",
-                "reference": "faf5fff4fb9beb290affa53f812b05380819c51a",
-=======
-            "version": "9.6.31",
-            "source": {
-                "type": "git",
-                "url": "https://github.com/sebastianbergmann/phpunit.git",
-                "reference": "945d0b7f346a084ce5549e95289962972c4272e5"
-            },
-            "dist": {
-                "type": "zip",
-                "url": "https://api.github.com/repos/sebastianbergmann/phpunit/zipball/945d0b7f346a084ce5549e95289962972c4272e5",
-                "reference": "945d0b7f346a084ce5549e95289962972c4272e5",
->>>>>>> f672493c
+                "reference": "b69489b312503bf8fa6d75a76916919d7d2fa6d4"
+            },
+            "dist": {
+                "type": "zip",
+                "url": "https://api.github.com/repos/sebastianbergmann/phpunit/zipball/b69489b312503bf8fa6d75a76916919d7d2fa6d4",
+                "reference": "b69489b312503bf8fa6d75a76916919d7d2fa6d4",
                 "shasum": ""
             },
             "require": {
@@ -7474,11 +7100,7 @@
             "support": {
                 "issues": "https://github.com/sebastianbergmann/phpunit/issues",
                 "security": "https://github.com/sebastianbergmann/phpunit/security/policy",
-<<<<<<< HEAD
-                "source": "https://github.com/sebastianbergmann/phpunit/tree/11.5.45"
-=======
-                "source": "https://github.com/sebastianbergmann/phpunit/tree/9.6.31"
->>>>>>> f672493c
+                "source": "https://github.com/sebastianbergmann/phpunit/tree/9.6.30"
             },
             "funding": [
                 {
@@ -7502,11 +7124,7 @@
                     "type": "tidelift"
                 }
             ],
-<<<<<<< HEAD
-            "time": "2025-12-01T07:38:43+00:00"
-=======
-            "time": "2025-12-06T07:45:52+00:00"
->>>>>>> f672493c
+            "time": "2025-12-01T07:35:08+00:00"
         },
         {
             "name": "psr/event-dispatcher",
@@ -9203,29 +8821,16 @@
         },
         {
             "name": "symfony/dependency-injection",
-<<<<<<< HEAD
-            "version": "v7.4.0",
+            "version": "v6.4.26",
             "source": {
                 "type": "git",
                 "url": "https://github.com/symfony/dependency-injection.git",
-                "reference": "3972ca7bbd649467b21a54870721b9e9f3652f9b"
-            },
-            "dist": {
-                "type": "zip",
-                "url": "https://api.github.com/repos/symfony/dependency-injection/zipball/3972ca7bbd649467b21a54870721b9e9f3652f9b",
-                "reference": "3972ca7bbd649467b21a54870721b9e9f3652f9b",
-=======
-            "version": "v6.4.30",
-            "source": {
-                "type": "git",
-                "url": "https://github.com/symfony/dependency-injection.git",
-                "reference": "5328f994cbb0855ba25c3a54f4a31a279511640f"
-            },
-            "dist": {
-                "type": "zip",
-                "url": "https://api.github.com/repos/symfony/dependency-injection/zipball/5328f994cbb0855ba25c3a54f4a31a279511640f",
-                "reference": "5328f994cbb0855ba25c3a54f4a31a279511640f",
->>>>>>> f672493c
+                "reference": "5f311eaf0b321f8ec640f6bae12da43a14026898"
+            },
+            "dist": {
+                "type": "zip",
+                "url": "https://api.github.com/repos/symfony/dependency-injection/zipball/5f311eaf0b321f8ec640f6bae12da43a14026898",
+                "reference": "5f311eaf0b321f8ec640f6bae12da43a14026898",
                 "shasum": ""
             },
             "require": {
@@ -9276,11 +8881,7 @@
             "description": "Allows you to standardize and centralize the way objects are constructed in your application",
             "homepage": "https://symfony.com",
             "support": {
-<<<<<<< HEAD
-                "source": "https://github.com/symfony/dependency-injection/tree/v7.4.0"
-=======
-                "source": "https://github.com/symfony/dependency-injection/tree/v6.4.30"
->>>>>>> f672493c
+                "source": "https://github.com/symfony/dependency-injection/tree/v6.4.26"
             },
             "funding": [
                 {
@@ -9300,11 +8901,7 @@
                     "type": "tidelift"
                 }
             ],
-<<<<<<< HEAD
-            "time": "2025-11-27T13:27:24+00:00"
-=======
-            "time": "2025-12-07T09:29:59+00:00"
->>>>>>> f672493c
+            "time": "2025-09-11T09:57:09+00:00"
         },
         {
             "name": "symfony/event-dispatcher",
@@ -9469,29 +9066,16 @@
         },
         {
             "name": "symfony/options-resolver",
-<<<<<<< HEAD
-            "version": "v7.4.0",
+            "version": "v6.4.25",
             "source": {
                 "type": "git",
                 "url": "https://github.com/symfony/options-resolver.git",
-                "reference": "b38026df55197f9e39a44f3215788edf83187b80"
-            },
-            "dist": {
-                "type": "zip",
-                "url": "https://api.github.com/repos/symfony/options-resolver/zipball/b38026df55197f9e39a44f3215788edf83187b80",
-                "reference": "b38026df55197f9e39a44f3215788edf83187b80",
-=======
-            "version": "v6.4.30",
-            "source": {
-                "type": "git",
-                "url": "https://github.com/symfony/options-resolver.git",
-                "reference": "eeaa8cabe54c7b3516938c72a4a161c0cc80a34f"
-            },
-            "dist": {
-                "type": "zip",
-                "url": "https://api.github.com/repos/symfony/options-resolver/zipball/eeaa8cabe54c7b3516938c72a4a161c0cc80a34f",
-                "reference": "eeaa8cabe54c7b3516938c72a4a161c0cc80a34f",
->>>>>>> f672493c
+                "reference": "d28e7e2db8a73e9511df892d36445f61314bbebe"
+            },
+            "dist": {
+                "type": "zip",
+                "url": "https://api.github.com/repos/symfony/options-resolver/zipball/d28e7e2db8a73e9511df892d36445f61314bbebe",
+                "reference": "d28e7e2db8a73e9511df892d36445f61314bbebe",
                 "shasum": ""
             },
             "require": {
@@ -9529,11 +9113,7 @@
                 "options"
             ],
             "support": {
-<<<<<<< HEAD
-                "source": "https://github.com/symfony/options-resolver/tree/v7.4.0"
-=======
-                "source": "https://github.com/symfony/options-resolver/tree/v6.4.30"
->>>>>>> f672493c
+                "source": "https://github.com/symfony/options-resolver/tree/v6.4.25"
             },
             "funding": [
                 {
@@ -9553,11 +9133,7 @@
                     "type": "tidelift"
                 }
             ],
-<<<<<<< HEAD
-            "time": "2025-11-12T15:39:26+00:00"
-=======
-            "time": "2025-11-12T13:06:53+00:00"
->>>>>>> f672493c
+            "time": "2025-08-04T17:06:28+00:00"
         },
         {
             "name": "symfony/polyfill-php80",
