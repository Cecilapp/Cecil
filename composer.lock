--- conflicted
+++ resolved
@@ -4,11 +4,7 @@
         "Read more about it at https://getcomposer.org/doc/01-basic-usage.md#installing-dependencies",
         "This file is @generated automatically"
     ],
-<<<<<<< HEAD
-    "content-hash": "1c1743d0ba2f8119d32a04451bc0b510",
-=======
-    "content-hash": "6ed39a55d682c7220c8cbdcf7a30d03a",
->>>>>>> 515a016c
+    "content-hash": "0146895200e73949e1629f4cff0ed6f9",
     "packages": [
         {
             "name": "benjaminhoegh/parsedown-toc",
@@ -1709,16 +1705,16 @@
         },
         {
             "name": "symfony/polyfill-ctype",
-            "version": "v1.25.0",
+            "version": "v1.26.0",
             "source": {
                 "type": "git",
                 "url": "https://github.com/symfony/polyfill-ctype.git",
-                "reference": "30885182c981ab175d4d034db0f6f469898070ab"
-            },
-            "dist": {
-                "type": "zip",
-                "url": "https://api.github.com/repos/symfony/polyfill-ctype/zipball/30885182c981ab175d4d034db0f6f469898070ab",
-                "reference": "30885182c981ab175d4d034db0f6f469898070ab",
+                "reference": "6fd1b9a79f6e3cf65f9e679b23af304cd9e010d4"
+            },
+            "dist": {
+                "type": "zip",
+                "url": "https://api.github.com/repos/symfony/polyfill-ctype/zipball/6fd1b9a79f6e3cf65f9e679b23af304cd9e010d4",
+                "reference": "6fd1b9a79f6e3cf65f9e679b23af304cd9e010d4",
                 "shasum": ""
             },
             "require": {
@@ -1733,7 +1729,7 @@
             "type": "library",
             "extra": {
                 "branch-alias": {
-                    "dev-main": "1.23-dev"
+                    "dev-main": "1.26-dev"
                 },
                 "thanks": {
                     "name": "symfony/polyfill",
@@ -1771,7 +1767,7 @@
                 "portable"
             ],
             "support": {
-                "source": "https://github.com/symfony/polyfill-ctype/tree/v1.25.0"
+                "source": "https://github.com/symfony/polyfill-ctype/tree/v1.26.0"
             },
             "funding": [
                 {
@@ -1787,20 +1783,20 @@
                     "type": "tidelift"
                 }
             ],
-            "time": "2021-10-20T20:35:02+00:00"
+            "time": "2022-05-24T11:49:31+00:00"
         },
         {
             "name": "symfony/polyfill-mbstring",
-            "version": "v1.25.0",
+            "version": "v1.26.0",
             "source": {
                 "type": "git",
                 "url": "https://github.com/symfony/polyfill-mbstring.git",
-                "reference": "0abb51d2f102e00a4eefcf46ba7fec406d245825"
-            },
-            "dist": {
-                "type": "zip",
-                "url": "https://api.github.com/repos/symfony/polyfill-mbstring/zipball/0abb51d2f102e00a4eefcf46ba7fec406d245825",
-                "reference": "0abb51d2f102e00a4eefcf46ba7fec406d245825",
+                "reference": "9344f9cb97f3b19424af1a21a3b0e75b0a7d8d7e"
+            },
+            "dist": {
+                "type": "zip",
+                "url": "https://api.github.com/repos/symfony/polyfill-mbstring/zipball/9344f9cb97f3b19424af1a21a3b0e75b0a7d8d7e",
+                "reference": "9344f9cb97f3b19424af1a21a3b0e75b0a7d8d7e",
                 "shasum": ""
             },
             "require": {
@@ -1815,7 +1811,7 @@
             "type": "library",
             "extra": {
                 "branch-alias": {
-                    "dev-main": "1.23-dev"
+                    "dev-main": "1.26-dev"
                 },
                 "thanks": {
                     "name": "symfony/polyfill",
@@ -1854,7 +1850,7 @@
                 "shim"
             ],
             "support": {
-                "source": "https://github.com/symfony/polyfill-mbstring/tree/v1.25.0"
+                "source": "https://github.com/symfony/polyfill-mbstring/tree/v1.26.0"
             },
             "funding": [
                 {
@@ -1870,20 +1866,20 @@
                     "type": "tidelift"
                 }
             ],
-            "time": "2021-11-30T18:21:41+00:00"
+            "time": "2022-05-24T11:49:31+00:00"
         },
         {
             "name": "symfony/polyfill-php72",
-            "version": "v1.25.0",
+            "version": "v1.26.0",
             "source": {
                 "type": "git",
                 "url": "https://github.com/symfony/polyfill-php72.git",
-                "reference": "9a142215a36a3888e30d0a9eeea9766764e96976"
-            },
-            "dist": {
-                "type": "zip",
-                "url": "https://api.github.com/repos/symfony/polyfill-php72/zipball/9a142215a36a3888e30d0a9eeea9766764e96976",
-                "reference": "9a142215a36a3888e30d0a9eeea9766764e96976",
+                "reference": "bf44a9fd41feaac72b074de600314a93e2ae78e2"
+            },
+            "dist": {
+                "type": "zip",
+                "url": "https://api.github.com/repos/symfony/polyfill-php72/zipball/bf44a9fd41feaac72b074de600314a93e2ae78e2",
+                "reference": "bf44a9fd41feaac72b074de600314a93e2ae78e2",
                 "shasum": ""
             },
             "require": {
@@ -1892,7 +1888,7 @@
             "type": "library",
             "extra": {
                 "branch-alias": {
-                    "dev-main": "1.23-dev"
+                    "dev-main": "1.26-dev"
                 },
                 "thanks": {
                     "name": "symfony/polyfill",
@@ -1930,7 +1926,7 @@
                 "shim"
             ],
             "support": {
-                "source": "https://github.com/symfony/polyfill-php72/tree/v1.25.0"
+                "source": "https://github.com/symfony/polyfill-php72/tree/v1.26.0"
             },
             "funding": [
                 {
@@ -1946,20 +1942,20 @@
                     "type": "tidelift"
                 }
             ],
-            "time": "2021-05-27T09:17:38+00:00"
+            "time": "2022-05-24T11:49:31+00:00"
         },
         {
             "name": "symfony/polyfill-php73",
-            "version": "v1.25.0",
+            "version": "v1.26.0",
             "source": {
                 "type": "git",
                 "url": "https://github.com/symfony/polyfill-php73.git",
-                "reference": "cc5db0e22b3cb4111010e48785a97f670b350ca5"
-            },
-            "dist": {
-                "type": "zip",
-                "url": "https://api.github.com/repos/symfony/polyfill-php73/zipball/cc5db0e22b3cb4111010e48785a97f670b350ca5",
-                "reference": "cc5db0e22b3cb4111010e48785a97f670b350ca5",
+                "reference": "e440d35fa0286f77fb45b79a03fedbeda9307e85"
+            },
+            "dist": {
+                "type": "zip",
+                "url": "https://api.github.com/repos/symfony/polyfill-php73/zipball/e440d35fa0286f77fb45b79a03fedbeda9307e85",
+                "reference": "e440d35fa0286f77fb45b79a03fedbeda9307e85",
                 "shasum": ""
             },
             "require": {
@@ -1968,7 +1964,7 @@
             "type": "library",
             "extra": {
                 "branch-alias": {
-                    "dev-main": "1.23-dev"
+                    "dev-main": "1.26-dev"
                 },
                 "thanks": {
                     "name": "symfony/polyfill",
@@ -2009,7 +2005,7 @@
                 "shim"
             ],
             "support": {
-                "source": "https://github.com/symfony/polyfill-php73/tree/v1.25.0"
+                "source": "https://github.com/symfony/polyfill-php73/tree/v1.26.0"
             },
             "funding": [
                 {
@@ -2025,20 +2021,20 @@
                     "type": "tidelift"
                 }
             ],
-            "time": "2021-06-05T21:20:04+00:00"
+            "time": "2022-05-24T11:49:31+00:00"
         },
         {
             "name": "symfony/polyfill-php80",
-            "version": "v1.25.0",
+            "version": "v1.26.0",
             "source": {
                 "type": "git",
                 "url": "https://github.com/symfony/polyfill-php80.git",
-                "reference": "4407588e0d3f1f52efb65fbe92babe41f37fe50c"
-            },
-            "dist": {
-                "type": "zip",
-                "url": "https://api.github.com/repos/symfony/polyfill-php80/zipball/4407588e0d3f1f52efb65fbe92babe41f37fe50c",
-                "reference": "4407588e0d3f1f52efb65fbe92babe41f37fe50c",
+                "reference": "cfa0ae98841b9e461207c13ab093d76b0fa7bace"
+            },
+            "dist": {
+                "type": "zip",
+                "url": "https://api.github.com/repos/symfony/polyfill-php80/zipball/cfa0ae98841b9e461207c13ab093d76b0fa7bace",
+                "reference": "cfa0ae98841b9e461207c13ab093d76b0fa7bace",
                 "shasum": ""
             },
             "require": {
@@ -2047,7 +2043,7 @@
             "type": "library",
             "extra": {
                 "branch-alias": {
-                    "dev-main": "1.23-dev"
+                    "dev-main": "1.26-dev"
                 },
                 "thanks": {
                     "name": "symfony/polyfill",
@@ -2092,7 +2088,7 @@
                 "shim"
             ],
             "support": {
-                "source": "https://github.com/symfony/polyfill-php80/tree/v1.25.0"
+                "source": "https://github.com/symfony/polyfill-php80/tree/v1.26.0"
             },
             "funding": [
                 {
@@ -2108,7 +2104,7 @@
                     "type": "tidelift"
                 }
             ],
-            "time": "2022-03-04T08:16:47+00:00"
+            "time": "2022-05-10T07:21:04+00:00"
         },
         {
             "name": "symfony/process",
@@ -7897,16 +7893,16 @@
         },
         {
             "name": "symfony/polyfill-php81",
-            "version": "v1.25.0",
+            "version": "v1.26.0",
             "source": {
                 "type": "git",
                 "url": "https://github.com/symfony/polyfill-php81.git",
-                "reference": "5de4ba2d41b15f9bd0e19b2ab9674135813ec98f"
-            },
-            "dist": {
-                "type": "zip",
-                "url": "https://api.github.com/repos/symfony/polyfill-php81/zipball/5de4ba2d41b15f9bd0e19b2ab9674135813ec98f",
-                "reference": "5de4ba2d41b15f9bd0e19b2ab9674135813ec98f",
+                "reference": "13f6d1271c663dc5ae9fb843a8f16521db7687a1"
+            },
+            "dist": {
+                "type": "zip",
+                "url": "https://api.github.com/repos/symfony/polyfill-php81/zipball/13f6d1271c663dc5ae9fb843a8f16521db7687a1",
+                "reference": "13f6d1271c663dc5ae9fb843a8f16521db7687a1",
                 "shasum": ""
             },
             "require": {
@@ -7915,7 +7911,7 @@
             "type": "library",
             "extra": {
                 "branch-alias": {
-                    "dev-main": "1.23-dev"
+                    "dev-main": "1.26-dev"
                 },
                 "thanks": {
                     "name": "symfony/polyfill",
@@ -7956,7 +7952,7 @@
                 "shim"
             ],
             "support": {
-                "source": "https://github.com/symfony/polyfill-php81/tree/v1.25.0"
+                "source": "https://github.com/symfony/polyfill-php81/tree/v1.26.0"
             },
             "funding": [
                 {
@@ -7972,7 +7968,7 @@
                     "type": "tidelift"
                 }
             ],
-            "time": "2021-09-13T13:58:11+00:00"
+            "time": "2022-05-24T11:49:31+00:00"
         },
         {
             "name": "symfony/var-dumper",
