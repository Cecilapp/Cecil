--- conflicted
+++ resolved
@@ -4,11 +4,7 @@
         "Read more about it at https://getcomposer.org/doc/01-basic-usage.md#installing-dependencies",
         "This file is @generated automatically"
     ],
-<<<<<<< HEAD
     "content-hash": "93a8330fcfb8a9879f2e70ff611ef34c",
-=======
-    "content-hash": "a4499b54dceeda2670b81224d73ab443",
->>>>>>> 47721ea4
     "packages": [
         {
             "name": "cocur/slugify",
@@ -669,7 +665,6 @@
         },
         {
             "name": "symfony/filesystem",
-<<<<<<< HEAD
             "version": "v4.3.2",
             "source": {
                 "type": "git",
@@ -680,18 +675,6 @@
                 "type": "zip",
                 "url": "https://api.github.com/repos/symfony/filesystem/zipball/b9896d034463ad6fd2bf17e2bf9418caecd6313d",
                 "reference": "b9896d034463ad6fd2bf17e2bf9418caecd6313d",
-=======
-            "version": "v4.3.1",
-            "source": {
-                "type": "git",
-                "url": "https://github.com/symfony/filesystem.git",
-                "reference": "bf2af40d738dec5e433faea7b00daa4431d0a4cf"
-            },
-            "dist": {
-                "type": "zip",
-                "url": "https://api.github.com/repos/symfony/filesystem/zipball/bf2af40d738dec5e433faea7b00daa4431d0a4cf",
-                "reference": "bf2af40d738dec5e433faea7b00daa4431d0a4cf",
->>>>>>> 47721ea4
                 "shasum": ""
             },
             "require": {
@@ -728,11 +711,7 @@
             ],
             "description": "Symfony Filesystem Component",
             "homepage": "https://symfony.com",
-<<<<<<< HEAD
             "time": "2019-06-23T08:51:25+00:00"
-=======
-            "time": "2019-06-03T20:27:40+00:00"
->>>>>>> 47721ea4
         },
         {
             "name": "symfony/finder",
@@ -3259,7 +3238,6 @@
         },
         {
             "name": "opis/closure",
-<<<<<<< HEAD
             "version": "3.3.1",
             "source": {
                 "type": "git",
@@ -3270,18 +3248,6 @@
                 "type": "zip",
                 "url": "https://api.github.com/repos/opis/closure/zipball/92927e26d7fc3f271efe1f55bdbb073fbb2f0722",
                 "reference": "92927e26d7fc3f271efe1f55bdbb073fbb2f0722",
-=======
-            "version": "3.3.0",
-            "source": {
-                "type": "git",
-                "url": "https://github.com/opis/closure.git",
-                "reference": "f846725591203098246276b2e7b9e8b7814c4965"
-            },
-            "dist": {
-                "type": "zip",
-                "url": "https://api.github.com/repos/opis/closure/zipball/f846725591203098246276b2e7b9e8b7814c4965",
-                "reference": "f846725591203098246276b2e7b9e8b7814c4965",
->>>>>>> 47721ea4
                 "shasum": ""
             },
             "require": {
@@ -3329,11 +3295,7 @@
                 "serialization",
                 "serialize"
             ],
-<<<<<<< HEAD
             "time": "2019-07-09T21:58:11+00:00"
-=======
-            "time": "2019-05-31T20:04:32+00:00"
->>>>>>> 47721ea4
         },
         {
             "name": "paragonie/constant_time_encoding",
@@ -3941,7 +3903,6 @@
         },
         {
             "name": "phpseclib/phpseclib",
-<<<<<<< HEAD
             "version": "2.0.20",
             "source": {
                 "type": "git",
@@ -3952,18 +3913,6 @@
                 "type": "zip",
                 "url": "https://api.github.com/repos/phpseclib/phpseclib/zipball/d6819a55b05e123db1e881d8b230d57f912126be",
                 "reference": "d6819a55b05e123db1e881d8b230d57f912126be",
-=======
-            "version": "2.0.18",
-            "source": {
-                "type": "git",
-                "url": "https://github.com/phpseclib/phpseclib.git",
-                "reference": "60519001db8d791215a822efd366d24cafee9e63"
-            },
-            "dist": {
-                "type": "zip",
-                "url": "https://api.github.com/repos/phpseclib/phpseclib/zipball/60519001db8d791215a822efd366d24cafee9e63",
-                "reference": "60519001db8d791215a822efd366d24cafee9e63",
->>>>>>> 47721ea4
                 "shasum": ""
             },
             "require": {
@@ -4042,11 +3991,7 @@
                 "x.509",
                 "x509"
             ],
-<<<<<<< HEAD
             "time": "2019-06-23T16:33:11+00:00"
-=======
-            "time": "2019-06-13T06:15:54+00:00"
->>>>>>> 47721ea4
         },
         {
             "name": "phpspec/prophecy",
@@ -5213,7 +5158,6 @@
         },
         {
             "name": "symfony/config",
-<<<<<<< HEAD
             "version": "v4.3.2",
             "source": {
                 "type": "git",
@@ -5224,18 +5168,6 @@
                 "type": "zip",
                 "url": "https://api.github.com/repos/symfony/config/zipball/9198eea354be75794a7b1064de00d9ae9ae5090f",
                 "reference": "9198eea354be75794a7b1064de00d9ae9ae5090f",
-=======
-            "version": "v4.3.1",
-            "source": {
-                "type": "git",
-                "url": "https://github.com/symfony/config.git",
-                "reference": "6379ee07398643e09e6ed1e87d9c62dfcad7f4eb"
-            },
-            "dist": {
-                "type": "zip",
-                "url": "https://api.github.com/repos/symfony/config/zipball/6379ee07398643e09e6ed1e87d9c62dfcad7f4eb",
-                "reference": "6379ee07398643e09e6ed1e87d9c62dfcad7f4eb",
->>>>>>> 47721ea4
                 "shasum": ""
             },
             "require": {
@@ -5286,7 +5218,6 @@
             ],
             "description": "Symfony Config Component",
             "homepage": "https://symfony.com",
-<<<<<<< HEAD
             "time": "2019-06-08T06:33:08+00:00"
         },
         {
@@ -5301,22 +5232,6 @@
                 "type": "zip",
                 "url": "https://api.github.com/repos/symfony/console/zipball/b592b26a24265a35172d8a2094d8b10f22b7cc39",
                 "reference": "b592b26a24265a35172d8a2094d8b10f22b7cc39",
-=======
-            "time": "2019-05-30T16:10:05+00:00"
-        },
-        {
-            "name": "symfony/console",
-            "version": "v4.3.1",
-            "source": {
-                "type": "git",
-                "url": "https://github.com/symfony/console.git",
-                "reference": "d50bbeeb0e17e6dd4124ea391eff235e932cbf64"
-            },
-            "dist": {
-                "type": "zip",
-                "url": "https://api.github.com/repos/symfony/console/zipball/d50bbeeb0e17e6dd4124ea391eff235e932cbf64",
-                "reference": "d50bbeeb0e17e6dd4124ea391eff235e932cbf64",
->>>>>>> 47721ea4
                 "shasum": ""
             },
             "require": {
@@ -5378,7 +5293,6 @@
             ],
             "description": "Symfony Console Component",
             "homepage": "https://symfony.com",
-<<<<<<< HEAD
             "time": "2019-06-13T11:03:18+00:00"
         },
         {
@@ -5393,22 +5307,6 @@
                 "type": "zip",
                 "url": "https://api.github.com/repos/symfony/dependency-injection/zipball/b851928be349c065197fdc0832f78d85139e3903",
                 "reference": "b851928be349c065197fdc0832f78d85139e3903",
-=======
-            "time": "2019-06-05T13:25:51+00:00"
-        },
-        {
-            "name": "symfony/dependency-injection",
-            "version": "v4.3.1",
-            "source": {
-                "type": "git",
-                "url": "https://github.com/symfony/dependency-injection.git",
-                "reference": "fea7f73e278ee0337349a5a68b867fc656bb33f3"
-            },
-            "dist": {
-                "type": "zip",
-                "url": "https://api.github.com/repos/symfony/dependency-injection/zipball/fea7f73e278ee0337349a5a68b867fc656bb33f3",
-                "reference": "fea7f73e278ee0337349a5a68b867fc656bb33f3",
->>>>>>> 47721ea4
                 "shasum": ""
             },
             "require": {
@@ -5468,11 +5366,7 @@
             ],
             "description": "Symfony DependencyInjection Component",
             "homepage": "https://symfony.com",
-<<<<<<< HEAD
             "time": "2019-06-15T04:08:07+00:00"
-=======
-            "time": "2019-05-30T16:10:05+00:00"
->>>>>>> 47721ea4
         },
         {
             "name": "symfony/polyfill-php72",
@@ -5589,7 +5483,6 @@
         },
         {
             "name": "symfony/service-contracts",
-<<<<<<< HEAD
             "version": "v1.1.5",
             "source": {
                 "type": "git",
@@ -5607,25 +5500,6 @@
                 "psr/container": "^1.0"
             },
             "suggest": {
-=======
-            "version": "v1.1.2",
-            "source": {
-                "type": "git",
-                "url": "https://github.com/symfony/service-contracts.git",
-                "reference": "191afdcb5804db960d26d8566b7e9a2843cab3a0"
-            },
-            "dist": {
-                "type": "zip",
-                "url": "https://api.github.com/repos/symfony/service-contracts/zipball/191afdcb5804db960d26d8566b7e9a2843cab3a0",
-                "reference": "191afdcb5804db960d26d8566b7e9a2843cab3a0",
-                "shasum": ""
-            },
-            "require": {
-                "php": "^7.1.3"
-            },
-            "suggest": {
-                "psr/container": "",
->>>>>>> 47721ea4
                 "symfony/service-implementation": ""
             },
             "type": "library",
@@ -5663,7 +5537,6 @@
                 "interoperability",
                 "standards"
             ],
-<<<<<<< HEAD
             "time": "2019-06-13T11:15:36+00:00"
         },
         {
@@ -5678,22 +5551,6 @@
                 "type": "zip",
                 "url": "https://api.github.com/repos/symfony/var-dumper/zipball/45d6ef73671995aca565a1aa3d9a432a3ea63f91",
                 "reference": "45d6ef73671995aca565a1aa3d9a432a3ea63f91",
-=======
-            "time": "2019-05-28T07:50:59+00:00"
-        },
-        {
-            "name": "symfony/var-dumper",
-            "version": "v4.3.1",
-            "source": {
-                "type": "git",
-                "url": "https://github.com/symfony/var-dumper.git",
-                "reference": "f974f448154928d2b5fb7c412bd23b81d063f34b"
-            },
-            "dist": {
-                "type": "zip",
-                "url": "https://api.github.com/repos/symfony/var-dumper/zipball/f974f448154928d2b5fb7c412bd23b81d063f34b",
-                "reference": "f974f448154928d2b5fb7c412bd23b81d063f34b",
->>>>>>> 47721ea4
                 "shasum": ""
             },
             "require": {
@@ -5756,11 +5613,7 @@
                 "debug",
                 "dump"
             ],
-<<<<<<< HEAD
             "time": "2019-06-17T17:37:00+00:00"
-=======
-            "time": "2019-06-05T02:08:12+00:00"
->>>>>>> 47721ea4
         },
         {
             "name": "theseer/tokenizer",
