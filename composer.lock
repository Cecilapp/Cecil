--- conflicted
+++ resolved
@@ -6019,18 +6019,6 @@
         },
         {
             "name": "friendsofphp/php-cs-fixer",
-<<<<<<< HEAD
-            "version": "v3.70.1",
-            "source": {
-                "type": "git",
-                "url": "https://github.com/PHP-CS-Fixer/PHP-CS-Fixer.git",
-                "reference": "add1b3a05256392dbad63875240041b2c0349ceb"
-            },
-            "dist": {
-                "type": "zip",
-                "url": "https://api.github.com/repos/PHP-CS-Fixer/PHP-CS-Fixer/zipball/add1b3a05256392dbad63875240041b2c0349ceb",
-                "reference": "add1b3a05256392dbad63875240041b2c0349ceb",
-=======
             "version": "v3.70.2",
             "source": {
                 "type": "git",
@@ -6041,7 +6029,6 @@
                 "type": "zip",
                 "url": "https://api.github.com/repos/PHP-CS-Fixer/PHP-CS-Fixer/zipball/1ca468270efbb75ce0c7566a79cca8ea2888584d",
                 "reference": "1ca468270efbb75ce0c7566a79cca8ea2888584d",
->>>>>>> f46210fd
                 "shasum": ""
             },
             "require": {
@@ -6123,11 +6110,7 @@
             ],
             "support": {
                 "issues": "https://github.com/PHP-CS-Fixer/PHP-CS-Fixer/issues",
-<<<<<<< HEAD
-                "source": "https://github.com/PHP-CS-Fixer/PHP-CS-Fixer/tree/v3.70.1"
-=======
                 "source": "https://github.com/PHP-CS-Fixer/PHP-CS-Fixer/tree/v3.70.2"
->>>>>>> f46210fd
             },
             "funding": [
                 {
@@ -6135,11 +6118,7 @@
                     "type": "github"
                 }
             ],
-<<<<<<< HEAD
-            "time": "2025-03-01T22:05:46+00:00"
-=======
             "time": "2025-03-03T21:07:23+00:00"
->>>>>>> f46210fd
         },
         {
             "name": "humbug/box",
@@ -9887,8 +9866,6 @@
             "homepage": "https://symfony.com",
             "support": {
                 "source": "https://github.com/symfony/stopwatch/tree/v6.4.19"
-<<<<<<< HEAD
-=======
             },
             "funding": [
                 {
@@ -9966,7 +9943,6 @@
             ],
             "support": {
                 "source": "https://github.com/symfony/var-exporter/tree/v6.4.13"
->>>>>>> f46210fd
             },
             "funding": [
                 {
