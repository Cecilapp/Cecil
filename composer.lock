--- conflicted
+++ resolved
@@ -3691,22 +3691,6 @@
             "time": "2021-10-25T18:29:10+00:00"
         },
         {
-<<<<<<< HEAD
-            "name": "composer/package-versions-deprecated",
-            "version": "1.11.99.4",
-            "source": {
-                "type": "git",
-                "url": "https://github.com/composer/package-versions-deprecated.git",
-                "reference": "b174585d1fe49ceed21928a945138948cb394600"
-            },
-            "dist": {
-                "type": "zip",
-                "url": "https://api.github.com/repos/composer/package-versions-deprecated/zipball/b174585d1fe49ceed21928a945138948cb394600",
-                "reference": "b174585d1fe49ceed21928a945138948cb394600",
-                "shasum": ""
-            },
-            "require": {
-=======
             "name": "beberlei/assert",
             "version": "v3.3.2",
             "source": {
@@ -3788,7 +3772,6 @@
                 "shasum": ""
             },
             "require": {
->>>>>>> 7a917353
                 "composer-plugin-api": "^1.1.0 || ^2.0",
                 "php": "^7 || ^8"
             },
@@ -5338,8 +5321,6 @@
                 }
             ],
             "time": "2021-12-17T11:25:43+00:00"
-<<<<<<< HEAD
-=======
         },
         {
             "name": "phpseclib/phpseclib",
@@ -5449,7 +5430,6 @@
                 }
             ],
             "time": "2021-11-28T23:30:39+00:00"
->>>>>>> 7a917353
         },
         {
             "name": "phpspec/prophecy",
